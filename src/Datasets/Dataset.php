--- conflicted
+++ resolved
@@ -474,12 +474,8 @@
     /**
      * Write the dataset to the location and format given by a writable extractor.
      *
-<<<<<<< HEAD
-     * @param \Rubix\ML\Extractors\Exporter $extractor
+     * @param Exporter $extractor
      * @param bool $overwrite
-=======
-     * @param Exporter $extractor
->>>>>>> 20aba67b
      */
     public function exportTo(Exporter $extractor, bool $overwrite = false) : void
     {
