<?php

namespace Rubix\ML;

use Rubix\ML\Datasets\Dataset;

/**
<<<<<<< HEAD
 * @deprecated
=======
 * Ranking
 *
 * @category    Machine Learning
 * @package     Rubix/ML
 * @author      Andrew DalPino
>>>>>>> 05770419
 */
interface Ranking extends Estimator
{
    /**
     * Return the anomaly scores assigned to the samples in a dataset.
     *
     * @deprecated
     *
     * @param \Rubix\ML\Datasets\Dataset $dataset
     * @return float[]
     */
    public function rank(Dataset $dataset) : array;

    /**
     * Return the score given to a single sample.
     *
     * @deprecated
     *
     * @param (string|int|float)[] $sample
     * @return float
     */
    public function rankSample(array $sample) : float;
}<|MERGE_RESOLUTION|>--- conflicted
+++ resolved
@@ -5,15 +5,13 @@
 use Rubix\ML\Datasets\Dataset;
 
 /**
-<<<<<<< HEAD
+ * Ranking
+ *
  * @deprecated
-=======
- * Ranking
  *
  * @category    Machine Learning
  * @package     Rubix/ML
  * @author      Andrew DalPino
->>>>>>> 05770419
  */
 interface Ranking extends Estimator
 {
