--- conflicted
+++ resolved
@@ -202,13 +202,7 @@
                 $dropped[] = (int) $column;
                 $total += $importance;
 
-<<<<<<< HEAD
-                unset($selected[$column]);
-
-                if (count($dropped) >= $this->maxDropFeatures) {
-=======
                 if (count($dropped) >= $this->maxDroppedFeatures) {
->>>>>>> a6c198d5
                     break 1;
                 }
 
