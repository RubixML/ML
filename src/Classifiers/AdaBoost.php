<?php

namespace Rubix\ML\Classifiers;

use Rubix\ML\Learner;
use Rubix\ML\Verbose;
use Rubix\ML\Estimator;
use Rubix\ML\Persistable;
use Rubix\ML\Probabilistic;
use Rubix\ML\EstimatorType;
use Rubix\ML\Datasets\Dataset;
use Rubix\ML\Datasets\Labeled;
use Rubix\ML\Other\Helpers\Params;
use Rubix\ML\Other\Traits\LoggerAware;
use Rubix\ML\Other\Traits\ProbaSingle;
use Rubix\ML\Other\Traits\PredictsSingle;
use Rubix\ML\Specifications\DatasetIsNotEmpty;
use Rubix\ML\Specifications\DatasetHasDimensionality;
use Rubix\ML\Specifications\LabelsAreCompatibleWithLearner;
use Rubix\ML\Specifications\SamplesAreCompatibleWithEstimator;
use InvalidArgumentException;
use RuntimeException;
use Stringable;

use function count;
use function is_nan;

use const Rubix\ML\EPSILON;

/**
 * AdaBoost
 *
 * Short for *Adaptive Boosting*, this ensemble classifier can improve the performance
 * of an otherwise *weak* classifier by focusing more attention on samples that are
 * harder to classify. It builds an additive model where, at each stage, a new learner
 * is instantiated and trained.
 *
 * > **Note**: The default base classifier is a *Decision Stump* i.e a
 * Classification Tree with a max height of 1.
 *
 * References:
 * [1] Y. Freund et al. (1996). A Decision-theoretic Generalization of On-line
 * Learning and an Application to Boosting.
 * [2] J. Zhu et al. (2006). Multi-class AdaBoost.
 *
 * @category    Machine Learning
 * @package     Rubix/ML
 * @author      Andrew DalPino
 */
class AdaBoost implements Estimator, Learner, Probabilistic, Verbose, Persistable, Stringable
{
    use PredictsSingle, ProbaSingle, LoggerAware;

    /**
     * The minimum number of records to sample for the bootstrap set.
     *
     * @var int
     */
    protected const MIN_BOOTSTRAP = 1;

    /**
     * The base classifier to be boosted.
     *
     * @var \Rubix\ML\Learner
     */
    protected $base;

    /**
     * The learning rate of the ensemble i.e. the *shrinkage* applied to each step.
     *
     * @var float
     */
    protected $rate;

    /**
     * The ratio of samples to train each weak learner on.
     *
     * @var float
     */
    protected $ratio;

    /**
     * The maximum number of estimators to train in the ensemble.
     *
     * @var int
     */
    protected $estimators;

    /**
     * The minimum change in the training loss necessary to continue training.
     *
     * @var float
     */
    protected $minChange;

    /**
     * The number of epochs without improvement in the training loss to wait
     * before considering an early stop.
     *
     * @var int
     */
    protected $window;

    /**
     * The ensemble of *weak* classifiers.
     *
     * @var \Rubix\ML\Learner[]
     */
    protected $ensemble = [
        //
    ];

    /**
     * The amount of influence a particular classifier has in the model.
     *
     * @var float[]
     */
    protected $influences = [
        //
    ];

    /**
     * The zero vector for the possible class outcomes.
     *
     * @var float[]|null
     */
    protected $classes;

    /**
     * The loss at each epoch from the last training session.
     *
     * @var float[]|null
     */
    protected $steps;

    /**
     * The dimensionality of the training set.
     *
     * @var int|null
     */
    protected $featureCount;

    /**
     * @param \Rubix\ML\Learner|null $base
     * @param float $rate
     * @param float $ratio
     * @param int $estimators
     * @param float $minChange
     * @param int $window
     * @throws \InvalidArgumentException
     */
    public function __construct(
        ?Learner $base = null,
        float $rate = 1.0,
        float $ratio = 0.8,
        int $estimators = 100,
        float $minChange = 1e-4,
        int $window = 5
    ) {
        if ($base and !$base->type()->isClassifier()) {
            throw new InvalidArgumentException('Base Estimator must be'
                . " a classifier, {$base->type()} given.");
        }

        if ($rate < 0.0) {
            throw new InvalidArgumentException('Learning rate must be'
                . " greater than 0, $rate given.");
        }

        if ($ratio <= 0.0 or $ratio > 1.0) {
            throw new InvalidArgumentException('Ratio must be'
                . " between 0 and 1, $ratio given.");
        }

        if ($estimators < 1) {
            throw new InvalidArgumentException('Number of estimators'
                . " must be greater than 0, $estimators given.");
        }

        if ($minChange < 0.0) {
            throw new InvalidArgumentException('Minimum change must be'
                . " greater than 0, $minChange given.");
        }

        if ($window < 1) {
            throw new InvalidArgumentException('Window must be'
                . " greater than 0, $window given.");
        }

        $this->base = $base ?? new ClassificationTree(1);
        $this->rate = $rate;
        $this->ratio = $ratio;
        $this->estimators = $estimators;
        $this->minChange = $minChange;
        $this->window = $window;
    }

    /**
     * Return the estimator type.
     *
     * @return \Rubix\ML\EstimatorType
     */
    public function type() : EstimatorType
    {
        return EstimatorType::classifier();
    }

    /**
     * Return the data types that the estimator is compatible with.
     *
     * @return \Rubix\ML\DataType[]
     */
    public function compatibility() : array
    {
        return $this->base->compatibility();
    }

    /**
     * Return the settings of the hyper-parameters in an associative array.
     *
     * @return mixed[]
     */
    public function params() : array
    {
        return [
            'base' => $this->base,
            'rate' => $this->rate,
            'ratio' => $this->ratio,
            'estimators' => $this->estimators,
            'min_change' => $this->minChange,
            'window' => $this->window,
        ];
    }

    /**
     * Has the learner been trained?
     *
     * @return bool
     */
    public function trained() : bool
    {
        return $this->ensemble and $this->influences;
    }

    /**
     * Return the influence scores for each classifier in the ensemble.
     *
     * @return float[]
     */
    public function influences() : array
    {
        return $this->influences;
    }

    /**
     * Return the loss at each epoch of the last training session.
     *
     * @return float[]|null
     */
    public function steps() : ?array
    {
        return $this->steps;
    }

    /**
     * Train the learner with a dataset.
     *
     * @param \Rubix\ML\Datasets\Dataset $dataset
     * @throws \InvalidArgumentException
     */
    public function train(Dataset $dataset) : void
    {
        if (!$dataset instanceof Labeled) {
            throw new InvalidArgumentException('Learner requires a'
                . ' Labeled training set.');
        }

        DatasetIsNotEmpty::check($dataset);
        SamplesAreCompatibleWithEstimator::check($dataset, $this);
        LabelsAreCompatibleWithLearner::check($dataset, $this);

        if ($this->logger) {
            $this->logger->info("Learner init $this");

            $this->logger->info('Training started');
        }

        [$m, $n] = $dataset->shape();

        $this->classes = array_fill_keys($dataset->possibleOutcomes(), 0.0);

        $this->featureCount = $n;

        $labels = $dataset->labels();

        $p = max(self::MIN_BOOTSTRAP, (int) round($this->ratio * $m));
        $k = count($this->classes);

        $lossThreshold = 1.0 - (1.0 / $k);
        $prevLoss = $bestLoss = INF;
        $delta = 0;

        $this->ensemble = $this->influences = $this->steps = [];

        $weights = array_fill(0, $m, 1 / $m);

        for ($epoch = 1; $epoch <= $this->estimators; ++$epoch) {
            $estimator = clone $this->base;

            $subset = $dataset->randomWeightedSubsetWithReplacement($p, $weights);

            $estimator->train($subset);

            $predictions = $estimator->predict($dataset);

            $loss = 0.0;

            foreach ($predictions as $i => $prediction) {
                if ($prediction != $labels[$i]) {
                    $loss += $weights[$i];
                }
            }

            if (is_nan($loss)) {
                if ($this->logger) {
                    $this->logger->info('Numerical instability detected');
                }

                break 1;
            }

            $total = array_sum($weights) ?: EPSILON;

            $loss /= $total;

            $this->steps[] = $loss;

            if ($this->logger) {
                $this->logger->info("Epoch $epoch - Exp Loss: $loss");
            }

<<<<<<< HEAD
            if ($loss > $maxLoss) {
=======
            if (is_nan($loss)) {
                break 1;
            }

            if ($loss > $bestLoss) {
                $bestLoss = $loss;

                $delta = 0;
            } else {
                ++$delta;
            }

            if ($loss > $lossThreshold) {
>>>>>>> 82f320dc
                if ($this->logger) {
                    $this->logger->info('Estimator dropped due to'
                        . ' high training loss');
                }

                continue 1;
            }

            $influence = $this->rate
                * (log((1.0 - $loss) / ($loss ?: EPSILON))
                + log($k - 1));

            $this->ensemble[] = $estimator;
            $this->influences[] = $influence;

            if (abs($prevLoss - $loss) < $this->minChange) {
                break 1;
            }

            if ($loss > $bestLoss) {
                $bestLoss = $loss;

                $delta = 0;
            } else {
                ++$delta;
            }

            if ($delta >= $this->window) {
                break 1;
            }

            $step = exp($influence);

            foreach ($predictions as $i => $prediction) {
                if ($prediction != $labels[$i]) {
                    $weights[$i] *= $step;
                }
            }

            $total = array_sum($weights) ?: EPSILON;

            foreach ($weights as &$weight) {
                $weight /= $total;
            }

            $prevLoss = $loss;
        }

        if ($this->logger) {
            $this->logger->info('Training complete');
        }
    }

    /**
     * Make predictions from a dataset.
     *
     * @param \Rubix\ML\Datasets\Dataset $dataset
     * @return string[]
     */
    public function predict(Dataset $dataset) : array
    {
        return array_map('Rubix\ML\argmax', $this->score($dataset));
    }

    /**
     * Estimate the joint probabilities for each possible outcome.
     *
     * @param \Rubix\ML\Datasets\Dataset $dataset
     * @return array[]
     */
    public function proba(Dataset $dataset) : array
    {
        $probabilities = [];

        foreach ($this->score($dataset) as $scores) {
            $total = array_sum($scores) ?: EPSILON;

            $dist = [];

            foreach ($scores as $class => $score) {
                $dist[$class] = $score / $total;
            }

            $probabilities[] = $dist;
        }

        return $probabilities;
    }

    /**
     * Return the influence scores for each sample in the dataset.
     *
     * @param \Rubix\ML\Datasets\Dataset $dataset
     * @throws \RuntimeException
     * @return array[]
     */
    protected function score(Dataset $dataset) : array
    {
        if (!$this->ensemble or !$this->influences or !$this->classes or !$this->featureCount) {
            throw new RuntimeException('Estimator has not been trained.');
        }

        DatasetHasDimensionality::check($dataset, $this->featureCount);

        $scores = array_fill(0, $dataset->numRows(), $this->classes);

        foreach ($this->ensemble as $i => $estimator) {
            $influence = $this->influences[$i];

            foreach ($estimator->predict($dataset) as $j => $prediction) {
                $scores[$j][$prediction] += $influence;
            }
        }

        return $scores;
    }

    /**
     * Return the string representation of the object.
     *
     * @return string
     */
    public function __toString() : string
    {
        return 'AdaBoost (' . Params::stringify($this->params()) . ')';
    }
}<|MERGE_RESOLUTION|>--- conflicted
+++ resolved
@@ -339,9 +339,6 @@
                 $this->logger->info("Epoch $epoch - Exp Loss: $loss");
             }
 
-<<<<<<< HEAD
-            if ($loss > $maxLoss) {
-=======
             if (is_nan($loss)) {
                 break 1;
             }
@@ -355,7 +352,6 @@
             }
 
             if ($loss > $lossThreshold) {
->>>>>>> 82f320dc
                 if ($this->logger) {
                     $this->logger->info('Estimator dropped due to'
                         . ' high training loss');
