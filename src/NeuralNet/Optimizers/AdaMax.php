--- conflicted
+++ resolved
@@ -3,13 +3,10 @@
 namespace Rubix\ML\NeuralNet\Optimizers;
 
 use Tensor\Tensor;
-<<<<<<< HEAD
 use Tensor\Vector;
 use Tensor\Matrix;
 use Rubix\ML\Specifications\ExtensionIsLoaded;
 use Rubix\ML\Specifications\ExtensionMinimumVersion;
-=======
->>>>>>> 6cfe1468
 use Rubix\ML\NeuralNet\Parameter;
 
 use function get_class;
@@ -31,7 +28,6 @@
 class AdaMax extends Adam
 {
     /**
-<<<<<<< HEAD
      * Return the element-wise maximum of two tensors.
      *
      * @param \Tensor\Tensor $a
@@ -76,8 +72,6 @@
     }
 
     /**
-=======
->>>>>>> 6cfe1468
      * Calculate a gradient descent step for a given parameter.
      *
      * @internal
@@ -93,11 +87,7 @@
         $velocity = $velocity->multiply(1.0 - $this->momentumDecay)
             ->add($gradient->multiply($this->momentumDecay));
 
-<<<<<<< HEAD
         $norm = $norm->multiply(1.0 - $this->normDecay);
-=======
-        $class = get_class($param->param());
->>>>>>> 6cfe1468
 
         $norm = $class::maximum($norm->multiply($this->beta2), $gradient->abs());
 
