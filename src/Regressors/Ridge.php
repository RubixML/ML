<?php

namespace Rubix\ML\Regressors;

use Tensor\Matrix;
use Tensor\Vector;
use Rubix\ML\Learner;
use Rubix\ML\DataType;
use Rubix\ML\Estimator;
use Rubix\ML\Persistable;
use Rubix\ML\RanksFeatures;
use Rubix\ML\EstimatorType;
use Rubix\ML\Helpers\Params;
use Rubix\ML\Datasets\Dataset;
use Rubix\ML\Traits\AutotrackRevisions;
use Rubix\ML\Specifications\DatasetIsLabeled;
use Rubix\ML\Specifications\DatasetIsNotEmpty;
use Rubix\ML\Specifications\SpecificationChain;
use Rubix\ML\Specifications\DatasetHasDimensionality;
use Rubix\ML\Specifications\LabelsAreCompatibleWithLearner;
use Rubix\ML\Specifications\SamplesAreCompatibleWithEstimator;
use Rubix\ML\Exceptions\InvalidArgumentException;
use Rubix\ML\Exceptions\RuntimeException;

use function is_null;

/**
 * Ridge
 *
 * L2 regularized least squares linear model solved using a closed-form solution. The addition
 * of regularization, controlled by the *l2Penalty* parameter, makes Ridge less prone to overfitting
 * than ordinary linear regression.
 *
 * @category    Machine Learning
 * @package     Rubix/ML
 * @author      Andrew DalPino
 */
class Ridge implements Estimator, Learner, RanksFeatures, Persistable
{
    use AutotrackRevisions;

    /**
     * The strength of the L2 regularization penalty.
     *
     * @var float
     */
    protected float $l2Penalty;

    /**
     * The y intercept i.e. the bias added to the decision function.
     *
     * @var float|null
     */
    protected ?float $bias = null;

    /**
     * The computed coefficients of the regression line.
     *
     * @var \Tensor\Vector|null
     */
    protected ?\Tensor\Vector $coefficients = null;

    /**
     * @param float $l2Penalty
     * @throws \Rubix\ML\Exceptions\InvalidArgumentException
     */
    public function __construct(float $l2Penalty = 1.0)
    {
        if ($l2Penalty < 0.0) {
            throw new InvalidArgumentException('L2 Penalty must be'
                . " greater than 0, $l2Penalty given.");
        }

        $this->l2Penalty = $l2Penalty;
    }

    /**
     * Return the estimator type.
     *
     * @internal
     *
     * @return \Rubix\ML\EstimatorType
     */
    public function type() : EstimatorType
    {
        return EstimatorType::regressor();
    }

    /**
     * Return the data types that the estimator is compatible with.
     *
     * @internal
     *
     * @return list<\Rubix\ML\DataType>
     */
    public function compatibility() : array
    {
        return [
            DataType::continuous(),
        ];
    }

    /**
     * Return the settings of the hyper-parameters in an associative array.
     *
     * @internal
     *
     * @return mixed[]
     */
    public function params() : array
    {
        return [
            'l2 penalty' => $this->l2Penalty,
        ];
    }

    /**
     * Has the learner been trained?
     *
     * @return bool
     */
    public function trained() : bool
    {
        return $this->coefficients and isset($this->bias);
    }

    /**
     * Return the weights of features in the decision function.
     *
     * @return (int|float)[]|null
     */
    public function coefficients() : ?array
    {
        return $this->coefficients ? $this->coefficients->asArray() : null;
    }

    /**
     * Return the bias added to the decision function.
     *
     * @return float|null
     */
    public function bias() : ?float
    {
        return $this->bias;
    }

    /**
     * Train the learner with a dataset.
     *
     * @param \Rubix\ML\Datasets\Labeled $dataset
     */
    public function train(Dataset $dataset) : void
    {
        SpecificationChain::with([
            new DatasetIsLabeled($dataset),
            new DatasetIsNotEmpty($dataset),
            new SamplesAreCompatibleWithEstimator($dataset, $this),
            new LabelsAreCompatibleWithLearner($dataset, $this),
        ])->check();

        $biases = Matrix::ones($dataset->numSamples(), 1);

        $x = Matrix::build($dataset->samples())->augmentLeft($biases);
        $y = Vector::build($dataset->labels());

<<<<<<< HEAD
        $penalties = array_fill(0, $x->n() - 1, $this->l2Penalty) ?: [];
=======
        /** @var int<0,max> $nHat */
        $nHat = $x->n() - 1;

        $alphas = array_fill(0, $nHat, $this->alpha);
>>>>>>> 0df9415d

        array_unshift($penalties, 0.0);

        $penalties = Matrix::diagonal($penalties);

        $xT = $x->transpose();

        $coefficients = $xT->matmul($x)
            ->add($penalties)
            ->inverse()
            ->dot($xT->dot($y))
            ->asArray();

        $this->bias = (float) array_shift($coefficients);
        $this->coefficients = Vector::quick($coefficients);
    }

    /**
     * Make a prediction based on the line calculated from the training data.
     *
     * @param \Rubix\ML\Datasets\Dataset $dataset
     * @throws \Rubix\ML\Exceptions\RuntimeException
     * @return list<int|float>
     */
    public function predict(Dataset $dataset) : array
    {
        if (!$this->coefficients or is_null($this->bias)) {
            throw new RuntimeException('Estimator has not been trained.');
        }

        DatasetHasDimensionality::with($dataset, count($this->coefficients))->check();

        return Matrix::build($dataset->samples())
            ->dot($this->coefficients)
            ->add($this->bias)
            ->asArray();
    }

    /**
     * Return the importance scores of each feature column of the training set.
     *
     * @throws \Rubix\ML\Exceptions\RuntimeException
     * @return float[]
     */
    public function featureImportances() : array
    {
        if (is_null($this->coefficients)) {
            throw new RuntimeException('Learner has not been trained.');
        }

        return $this->coefficients->abs()->asArray();
    }

    /**
     * Return the string representation of the object.
     *
     * @internal
     *
     * @return string
     */
    public function __toString() : string
    {
        return 'Ridge (' . Params::stringify($this->params()) . ')';
    }
}<|MERGE_RESOLUTION|>--- conflicted
+++ resolved
@@ -163,14 +163,10 @@
         $x = Matrix::build($dataset->samples())->augmentLeft($biases);
         $y = Vector::build($dataset->labels());
 
-<<<<<<< HEAD
-        $penalties = array_fill(0, $x->n() - 1, $this->l2Penalty) ?: [];
-=======
         /** @var int<0,max> $nHat */
         $nHat = $x->n() - 1;
 
-        $alphas = array_fill(0, $nHat, $this->alpha);
->>>>>>> 0df9415d
+        $penalties = array_fill(0, $nHat, $this->l2Penalty);
 
         array_unshift($penalties, 0.0);
 
