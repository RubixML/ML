--- conflicted
+++ resolved
@@ -138,17 +138,9 @@
     /**
      * The underlying neural network instance.
      *
-<<<<<<< HEAD
      * @var \Rubix\ML\NeuralNet\Network|null
-=======
-     * @var FeedForward|null
->>>>>>> 8e299a23
-     */
-<<<<<<< HEAD
+     */
     protected ?\Rubix\ML\NeuralNet\Network $network = null;
-=======
-    protected ?FeedForward $network = null;
->>>>>>> 2.5
 
     /**
      * The validation scores at each epoch from the last training session.
@@ -167,12 +159,7 @@
     /**
      * @param \Rubix\ML\NeuralNet\Layers\Hidden[] $hiddenLayers
      * @param int $batchSize
-<<<<<<< HEAD
      * @param \Rubix\ML\NeuralNet\Optimizers\Optimizer|null $optimizer
-=======
-     * @param Optimizer|null $optimizer
-     * @param float $l2Penalty
->>>>>>> 8e299a23
      * @param int $epochs
      * @param float $minChange
      * @param int $evalInterval
@@ -349,11 +336,7 @@
     /**
      * Return the underlying neural network instance or null if not trained.
      *
-<<<<<<< HEAD
      * @return \Rubix\ML\NeuralNet\Network|null
-=======
-     * @return FeedForward|null
->>>>>>> 8e299a23
      */
     public function network() : ?Network
     {
