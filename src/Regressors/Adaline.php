--- conflicted
+++ resolved
@@ -109,17 +109,9 @@
     /**
      * The underlying neural network instance.
      *
-<<<<<<< HEAD
      * @var \Rubix\ML\NeuralNet\Network|null
-=======
-     * @var FeedForward|null
->>>>>>> 8e299a23
-     */
-<<<<<<< HEAD
+     */
     protected ?\Rubix\ML\NeuralNet\Network $network = null;
-=======
-    protected ?FeedForward $network = null;
->>>>>>> 2.5
 
     /**
      * The loss at each epoch from the last training session.
@@ -269,11 +261,7 @@
     /**
      * Return the underlying neural network instance or null if not trained.
      *
-<<<<<<< HEAD
      * @return \Rubix\ML\NeuralNet\Network|null
-=======
-     * @return FeedForward|null
->>>>>>> 8e299a23
      */
     public function network() : ?Network
     {
