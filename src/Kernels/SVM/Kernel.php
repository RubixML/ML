--- conflicted
+++ resolved
@@ -2,11 +2,8 @@
 
 namespace Rubix\ML\Kernels\SVM;
 
-<<<<<<< HEAD
 use Stringable;
 
-interface Kernel extends Stringable
-=======
 /**
  * Kernel
  *
@@ -14,8 +11,7 @@
  * @package     Rubix/ML
  * @author      Andrew DalPino
  */
-interface Kernel
->>>>>>> 05770419
+interface Kernel extends Stringable
 {
     /**
      * Return the options for the libsvm runtime.
