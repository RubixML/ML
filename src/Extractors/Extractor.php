--- conflicted
+++ resolved
@@ -5,9 +5,6 @@
 use IteratorAggregate;
 
 /**
-<<<<<<< HEAD
- * @extends IteratorAggregate<string|int,mixed[]>
-=======
  * Extractor
  *
  * @category    Machine Learning
@@ -15,7 +12,6 @@
  * @author      Andrew DalPino
  *
  * @extends IteratorAggregate<int,array>
->>>>>>> 05770419
  */
 interface Extractor extends IteratorAggregate
 {
