--- conflicted
+++ resolved
@@ -60,12 +60,8 @@
      * Export an iterable data table.
      *
      * @param iterable<mixed[]> $iterator
-<<<<<<< HEAD
      * @param bool $overwrite
-     * @throws \Rubix\ML\Exceptions\RuntimeException
-=======
      * @throws RuntimeException
->>>>>>> 20aba67b
      */
     public function export(iterable $iterator, bool $overwrite = false) : void
     {
