--- conflicted
+++ resolved
@@ -79,13 +79,9 @@
     /**
      * Tokenize a blob of text.
      *
-<<<<<<< HEAD
-     * @param string $text
-=======
      * @internal
      *
-     * @param string $string
->>>>>>> 05770419
+     * @param string $text
      * @return list<string>
      */
     public function tokenize(string $text) : array
