<?php

namespace Rubix\ML\Other\Tokenizers;

/**
 * Word
 *
 * This tokenizer matches words with 1 or more characters.
 *
 * @category    Machine Learning
 * @package     Rubix/ML
 * @author      Andrew DalPino
 */
class Word implements Tokenizer
{
    /**
     * The regular expression to match words in a sentence.
     *
     * @var string
     */
    protected const WORD_REGEX = "/[\w'-]+/u";

    /**
     * Tokenize a blob of text.
     *
<<<<<<< HEAD
     * @param string $text
=======
     * @internal
     *
     * @param string $string
>>>>>>> 05770419
     * @return list<string>
     */
    public function tokenize(string $text) : array
    {
        $tokens = [];

        preg_match_all(self::WORD_REGEX, $text, $tokens);

        return $tokens[0];
    }

    /**
     * Return the string representation of the object.
     *
     * @return string
     */
    public function __toString() : string
    {
        return 'Word';
    }
}<|MERGE_RESOLUTION|>--- conflicted
+++ resolved
@@ -23,13 +23,9 @@
     /**
      * Tokenize a blob of text.
      *
-<<<<<<< HEAD
-     * @param string $text
-=======
      * @internal
      *
-     * @param string $string
->>>>>>> 05770419
+     * @param string $text
      * @return list<string>
      */
     public function tokenize(string $text) : array
