--- conflicted
+++ resolved
@@ -34,6 +34,7 @@
 
     /**
      * Fit the guessing strategy to a set of values.
+     *
      * @internal
      *
      * @param string[] $values
@@ -53,13 +54,9 @@
     /**
      * Make a categorical guess.
      *
-<<<<<<< HEAD
-     * @throws \Rubix\ML\Exceptions\RuntimeException
-=======
      * @internal
      *
-     * @throws \RuntimeException
->>>>>>> 05770419
+     * @throws \Rubix\ML\Exceptions\RuntimeException
      * @return string
      */
     public function guess() : string
