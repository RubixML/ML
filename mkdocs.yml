--- conflicted
+++ resolved
@@ -10,270 +10,6 @@
     - navigation.tabs
 
 nav:
-<<<<<<< HEAD
-- Welcome: index.md
-- What is Machine Learning?: what-is-machine-learning.md
-- Basic Introduction: basic-introduction.md
-- Representing Your Data: representing-your-data.md
-- Extracting Data: extracting-data.md
-- Preprocessing: preprocessing.md
-- Choosing an Estimator: choosing-an-estimator.md
-- Training: training.md
-- Inference: inference.md
-- Cross-validation: cross-validation.md
-- Hyper-parameter Tuning: hyper-parameter-tuning.md
-- Model Persistence: model-persistence.md
-- FAQ: faq.md
-- General API Reference:
-  - Estimator: estimator.md
-  - Learner: learner.md
-  - Online: online.md
-  - Parallel: parallel.md
-  - Persistable: persistable.md
-  - Probabilistic: probabilistic.md
-  - Ranks Features: ranks-features.md
-  - Scoring: scoring.md
-  - Verbose: verbose.md
-  - Wrapper: wrapper.md
-- Extractors:
-  - API Reference: datasets/extractors/api.md
-  - Column Picker: extractors/column-picker.md
-  - CSV: extractors/csv.md
-  - JSON: extractors/json.md
-  - NDJSON: extractors/ndjson.md
-- Dataset Objects:
-  - API Reference: datasets/api.md
-  - Labeled: datasets/labeled.md
-  - Unlabeled: datasets/unlabeled.md
-  - Generators:
-    - API Reference: datasets/generators/api.md
-    - Agglomerate: datasets/generators/agglomerate.md
-    - Blob: datasets/generators/blob.md
-    - Circle: datasets/generators/circle.md
-    - Half Moon: datasets/generators/half-moon.md
-    - Hyperplane: datasets/generators/hyperplane.md
-    - Swiss Roll: datasets/generators/swiss-roll.md
-- Estimators:
-  - Anomaly Detectors:
-    - Gaussian MLE: anomaly-detectors/gaussian-mle.md
-    - Isolation Forest: anomaly-detectors/isolation-forest.md
-    - Loda: anomaly-detectors/loda.md
-    - Local Outlier Factor: anomaly-detectors/local-outlier-factor.md
-    - One Class SVM: anomaly-detectors/one-class-svm.md
-    - Robust Z-Score: anomaly-detectors/robust-z-score.md
-  - Classifiers:
-    - AdaBoost: classifiers/adaboost.md
-    - Classification Tree: classifiers/classification-tree.md
-    - Dummy Classifier: classifiers/dummy-classifier.md
-    - Extra Tree Classifier: classifiers/extra-tree-classifier.md
-    - Gaussian Naive Bayes: classifiers/gaussian-naive-bayes.md
-    - K-d Neighbors: classifiers/kd-neighbors.md
-    - K Nearest Neighbors: classifiers/k-nearest-neighbors.md
-    - Logistic Regression: classifiers/logistic-regression.md
-    - Multilayer Perceptron: classifiers/multilayer-perceptron.md
-    - Naive Bayes: classifiers/naive-bayes.md
-    - Radius Neighbors: classifiers/radius-neighbors.md
-    - Random Forest: classifiers/random-forest.md
-    - Softmax Classifier: classifiers/softmax-classifier.md
-    - SVC: classifiers/svc.md
-  - Clusterers:
-    - DBSCAN: clusterers/dbscan.md
-    - Fuzzy C Means: clusterers/fuzzy-c-means.md
-    - Gaussian Mixture: clusterers/gaussian-mixture.md
-    - K Means: clusterers/k-means.md
-    - Mean Shift: clusterers/mean-shift.md
-    - Seeders:
-      - K-MC2: clusterers/seeders/k-mc2.md
-      - Plus Plus: clusterers/seeders/plus-plus.md
-      - Random: clusterers/seeders/random.md
-  - Regressors:
-    - Adaline: regressors/adaline.md
-    - Dummy Regressor: regressors/dummy-regressor.md
-    - Extra Tree Regressor: regressors/extra-tree-regressor.md
-    - Gradient Boost: regressors/gradient-boost.md
-    - K-d Neighbors Regressor: regressors/kd-neighbors-regressor.md
-    - KNN Regressor: regressors/knn-regressor.md
-    - MLP Regressor: regressors/mlp-regressor.md
-    - Radius Neighbors Regressor: regressors/radius-neighbors-regressor.md
-    - Regression Tree: regressors/regression-tree.md
-    - Ridge: regressors/ridge.md
-    - SVR: regressors/svr.md
-  - Meta Estimators:
-    - Bootstrap Aggregator: bootstrap-aggregator.md
-    - Committee Machine: committee-machine.md
-    - Grid Search: grid-search.md
-    - Persistent Model: persistent-model.md
-    - Pipeline: pipeline.md
-- Embedders:
-  - API Reference: embedders/api.md
-  - t-SNE: embedders/t-sne.md
-- Transformers:
-  - API Reference: transformers/api.md
-  - Dimensionality Reduction:
-    - Dense Random Projector: transformers/dense-random-projector.md
-    - Gaussian Random Projector: transformers/gaussian-random-projector.md
-    - Linear Discriminant Analysis: transformers/linear-discriminant-analysis.md
-    - Principal Component Analysis: transformers/principal-component-analysis.md
-    - Sparse Random Projector: transformers/sparse-random-projector.md
-  - Feature Conversion:
-    - Interval Discretizer: transformers/interval-discretizer.md
-    - One Hot Encoder: transformers/one-hot-encoder.md
-    - Numeric String Converter: transformers/numeric-string-converter.md
-  - Feature Selection:
-    - K Best Feature Selector: transformers/k-best-feature-selector.md
-    - Recursive Feature Eliminator: transformers/recursive-feature-eliminator.md
-  - Image Transformers:
-    - Image Resizer: transformers/image-resizer.md
-    - Image Vectorizer: transformers/image-vectorizer.md
-  - Imputation:
-    - KNN Imputer: transformers/knn-imputer.md
-    - Missing Data Imputer: transformers/missing-data-imputer.md
-    - Random Hot Deck Imputer: transformers/random-hot-deck-imputer.md
-  - Other:
-    - Polynomial Expander: transformers/polynomial-expander.md
-  - Standardization and Normalization:
-    - L1 Normalizer: transformers/l1-normalizer.md
-    - L2 Normalizer: transformers/l2-normalizer.md
-    - Max Absolute Scaler: transformers/max-absolute-scaler.md
-    - Min Max Normalizer: transformers/min-max-normalizer.md
-    - Robust Standardizer: transformers/robust-standardizer.md
-    - Z Scale Standardizer: transformers/z-scale-standardizer.md
-  - Text Transformers:
-    - HTML Stripper: transformers/html-stripper.md
-    - Regex Filter: transformers/regex-filter.md
-    - Text Normalizer: transformers/text-normalizer.md
-    - Multibyte Text Normalizer: transformers/multibyte-text-normalizer.md
-    - Stop Word Filter: transformers/stop-word-filter.md
-    - TF-IDF Transformer: transformers/tf-idf-transformer.md
-    - Whitespace Trimmer: transformers/whitespace-trimmer.md
-    - Word Count Vectorizer: transformers/word-count-vectorizer.md
-- Neural Network:
-  - Activation Functions:
-    - ELU: neural-network/activation-functions/elu.md
-    - Hyperbolic Tangent: neural-network/activation-functions/hyperbolic-tangent.md
-    - Leaky ReLU: neural-network/activation-functions/leaky-relu.md
-    - ReLU: neural-network/activation-functions/relu.md
-    - SELU: neural-network/activation-functions/selu.md
-    - Sigmoid: neural-network/activation-functions/sigmoid.md
-    - Softmax: neural-network/activation-functions/softmax.md
-    - Soft Plus: neural-network/activation-functions/soft-plus.md
-    - Soft Sign: neural-network/activation-functions/softsign.md
-    - Thresholded ReLU: neural-network/activation-functions/thresholded-relu.md
-  - Cost Functions:
-    - Cross Entropy: neural-network/cost-functions/cross-entropy.md
-    - Huber Loss: neural-network/cost-functions/huber-loss.md
-    - Least Squares: neural-network/cost-functions/least-squares.md
-    - Relative Entropy: neural-network/cost-functions/relative-entropy.md
-  - Initializers:
-    - Constant: neural-network/initializers/constant.md
-    - He: neural-network/initializers/he.md
-    - LeCun: neural-network/initializers/lecun.md
-    - Normal: neural-network/initializers/normal.md
-    - Uniform: neural-network/initializers/uniform.md
-    - Xavier 1: neural-network/initializers/xavier-1.md
-    - Xavier 2: neural-network/initializers/xavier-2.md
-  - Hidden Layers:
-    - Activation: neural-network/hidden-layers/activation.md
-    - Batch Norm: neural-network/hidden-layers/batch-norm.md
-    - Dense: neural-network/hidden-layers/dense.md
-    - Dropout: neural-network/hidden-layers/dropout.md
-    - Noise: neural-network/hidden-layers/noise.md
-    - PReLU: neural-network/hidden-layers/prelu.md
-  - Optimizers:
-    - AdaGrad: neural-network/optimizers/adagrad.md
-    - Adam: neural-network/optimizers/adam.md
-    - AdaMax: neural-network/optimizers/adamax.md
-    - Cyclical: neural-network/optimizers/cyclical.md
-    - Momentum: neural-network/optimizers/momentum.md
-    - RMS Prop: neural-network/optimizers/rms-prop.md
-    - Step Decay: neural-network/optimizers/step-decay.md
-    - Stochastic: neural-network/optimizers/stochastic.md
-- Graph:
-  - Trees:
-    - Ball Tree: graph/trees/ball-tree.md
-    - K-d Tree: graph/trees/k-d-tree.md
-- Kernels:
-  - Distance:
-    - Canberra: kernels/distance/canberra.md
-    - Cosine: kernels/distance/cosine.md
-    - Diagonal: kernels/distance/diagonal.md
-    - Euclidean: kernels/distance/euclidean.md
-    - Hamming: kernels/distance/hamming.md
-    - Jaccard: kernels/distance/jaccard.md
-    - Manhattan: kernels/distance/manhattan.md
-    - Minkowski: kernels/distance/minkowski.md
-    - Safe Euclidean: kernels/distance/safe-euclidean.md
-  - SVM:
-    - Linear: kernels/svm/linear.md
-    - Polynomial: kernels/svm/polynomial.md
-    - RBF: kernels/svm/rbf.md
-    - Sigmoidal: kernels/svm/sigmoidal.md
-- Cross Validation:
-  - API Reference: cross-validation/api.md
-  - Hold Out: cross-validation/hold-out.md
-  - K Fold: cross-validation/k-fold.md
-  - Leave P Out: cross-validation/leave-p-out.md
-  - Monte Carlo: cross-validation/monte-carlo.md
-  - Metrics:
-    - API Reference: cross-validation/metrics/api.md
-    - Classification and Anomaly Detection:
-      - Accuracy: cross-validation/metrics/accuracy.md
-      - F Beta: cross-validation/metrics/f-beta.md
-      - Informedness: cross-validation/metrics/informedness.md
-      - MCC: cross-validation/metrics/mcc.md
-    - Regression:
-      - Mean Absolute Error: cross-validation/metrics/mean-absolute-error.md
-      - Mean Squared Error: cross-validation/metrics/mean-squared-error.md
-      - Median Absolute Error: cross-validation/metrics/median-absolute-error.md
-      - RMSE: cross-validation/metrics/rmse.md
-      - R Squared: cross-validation/metrics/r-squared.md
-      - SMAPE: cross-validation/metrics/smape.md
-    - Clustering:
-      - Completeness: cross-validation/metrics/completeness.md
-      - Homogeneity: cross-validation/metrics/homogeneity.md
-      - Rand Index: cross-validation/metrics/rand-index.md
-      - V Measure: cross-validation/metrics/v-measure.md
-  - Reports:
-    - API Reference: cross-validation/reports/api.md
-    - Aggregate Report: cross-validation/reports/aggregate-report.md
-    - Confusion Matrix: cross-validation/reports/confusion-matrix.md
-    - Contingency Table: cross-validation/reports/contingency-table.md
-    - Error Analysis: cross-validation/reports/error-analysis.md
-    - Multiclass Breakdown: cross-validation/reports/multiclass-breakdown.md
-- Persisters:
-  - API Reference: persisters/api.md
-  - Filesystem: persisters/filesystem.md
-  - Flysystem: persisters/flysystem.md
-  - Redis DB: persisters/redis-db.md
-  - Serializers:
-    - Gzip: persisters/serializers/gzip.md
-    - Igbinary: persisters/serializers/igbinary.md
-    - Native: persisters/serializers/native.md
-    - RBX: persisters/serializers/rbx.md
-    - RBX Encrypted: persisters/serializers/rbxe.md
-- Backends:
-  - Amp: backends/amp.md
-  - Serial: backends/serial.md
-- Other:
-  - Helpers:
-    - Params: other/helpers/params.md
-  - Loggers:
-    - Screen: other/loggers/screen.md
-  - Strategies:
-    - Constant: other/strategies/constant.md
-    - K Most Frequent: other/strategies/k-most-frequent.md
-    - Mean: other/strategies/mean.md
-    - Percentile: other/strategies/percentile.md
-    - Prior: other/strategies/prior.md
-    - Wild Guess: other/strategies/wild-guess.md
-  - Tokenizers:
-    - K-Skip-N-Gram: other/tokenizers/k-skip-n-gram.md
-    - N-Gram: other/tokenizers/n-gram.md
-    - Sentence: other/tokenizers/sentence.md
-    - Skip Gram: other/tokenizers/skip-gram.md
-    - Whitespace: other/tokenizers/whitespace.md
-    - Word: other/tokenizers/word.md
-=======
   - Home: https://rubixml.com
   - Getting Started:
     - Welcome: index.md
@@ -513,6 +249,7 @@
         - Gzip: persisters/serializers/gzip.md
         - Igbinary: persisters/serializers/igbinary.md
         - Native: persisters/serializers/native.md
+        - RBX: persisters/serializers/rbx.md
     - Backends:
       - Amp: backends/amp.md
       - Serial: backends/serial.md
@@ -547,7 +284,6 @@
       link: https://twitter.com/RubixML
     - icon: fontawesome/brands/linkedin
       link: https://www.linkedin.com/groups/8952251/
->>>>>>> ef16b2b7
 
 use_directory_urls: false
 
