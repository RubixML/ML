--- conflicted
+++ resolved
@@ -38,11 +38,7 @@
     /**
      * The minimum validation score required to pass the test.
      */
-<<<<<<< HEAD
     protected const float MIN_SCORE = 0.5;
-=======
-    protected const MIN_SCORE = 0.7;
->>>>>>> 2e294225
 
     /**
      * Constant used to see the random number generator.
@@ -57,7 +53,6 @@
 
     protected function setUp() : void
     {
-<<<<<<< HEAD
         $this->generator = new Agglomerate(
             generators: [
                 new Blob(
@@ -80,14 +75,6 @@
             shrinking: true,
             tolerance: 1e-4
         );
-=======
-        $this->generator = new Agglomerate([
-            0 => new Blob([0.0, 0.0], 2.0),
-            1 => new Circle(0.0, 0.0, 8.0, 1.0),
-        ], [0.9, 0.1]);
-
-        $this->estimator = new OneClassSVM(0.3, new RBF(), true, 1e-4);
->>>>>>> 2e294225
 
         $this->metric = new FBeta();
 
