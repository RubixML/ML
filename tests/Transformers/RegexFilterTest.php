<?php

namespace Rubix\ML\Tests\Transformers;

use Rubix\ML\Datasets\Unlabeled;
use Rubix\ML\Transformers\Transformer;
use Rubix\ML\Transformers\RegexFilter;
use PHPUnit\Framework\TestCase;

/**
 * @group Transformers
 * @covers \Rubix\ML\Transformers\RegexFilter
 */
class RegexFilterTest extends TestCase
{
    /**
     * @var \Rubix\ML\Transformers\RegexFilter
     */
    protected $transformer;

    /**
     * @before
     */
    protected function setUp() : void
    {
<<<<<<< HEAD
        $this->dataset = Unlabeled::quick([
            ['I was not proud of what I had learned, but I never doubted that it was worth $$$ knowing..'],
            ['Too weird to live, support@rubixml.com too rare to die https://rubixml.com'],
            ['A man who procrastinates in @his choosing will inevitably have his choice    made for him by #circumstance'],
            ['The quick quick brown fox jumped over the lazy man sitting at a bus stop drinking a can of Cola cola'],
            ['Diese äpfel Äpfel schmecken sehr gut'],
            ['The quick 😀 brown 🦊 jumped over the lazy 🛌 man sitting at a bus stop 🚍 drinking a can of 🥤']
            ['Diese₂ äpfel Äpfel schmecken sehr gut'],
        ]);

=======
>>>>>>> 89b60510
        $this->transformer = new RegexFilter([
            RegexFilter::URL,
            RegexFilter::EMAIL,
            RegexFilter::EXTRA_CHARACTERS,
            RegexFilter::EXTRA_WORDS,
            RegexFilter::MENTION,
            RegexFilter::HASHTAG,
            RegexFilter::EXTRA_WHITESPACE,
            RegexFilter::EMOJIS,
        ]);
    }

    /**
     * @test
     */
    public function build() : void
    {
        $this->assertInstanceOf(RegexFilter::class, $this->transformer);
        $this->assertInstanceOf(Transformer::class, $this->transformer);
    }

    /**
     * @test
     */
    public function transform() : void
    {
        $dataset = Unlabeled::quick([
            ['I was not proud of what I had learned, but I never doubted that it was worth $$$ knowing..'],
            ['Too weird to live, support@rubixml.com too rare to die https://rubixml.com'],
            ['A man who procrastinates in @his choosing will inevitably have his choice    made for him by #circumstance'],
            ['The quick quick brown fox jumped over the lazy man sitting at a bus stop drinking a can of Cola cola'],
            ['Diese₂ äpfel Äpfel schmecken sehr gut'],
        ]);

        $dataset->apply($this->transformer);

        $expected = [
            ['I was not proud of what I had learned, but I never doubted that it was worth $ knowing.'],
            ['Too weird to live, too rare to die '],
            ['A man who procrastinates in choosing will inevitably have his choice made for him by '],
            ['The quick brown fox jumped over the lazy man sitting at a bus stop drinking a can of cola'],
            ['The quick  brown  jumped over the lazy  man sitting at a bus stop  drinking a can of '],
            ['Diese₂ Äpfel schmecken sehr gut'],
        ];

        $this->assertEquals($expected, $dataset->samples());
    }
}<|MERGE_RESOLUTION|>--- conflicted
+++ resolved
@@ -23,19 +23,6 @@
      */
     protected function setUp() : void
     {
-<<<<<<< HEAD
-        $this->dataset = Unlabeled::quick([
-            ['I was not proud of what I had learned, but I never doubted that it was worth $$$ knowing..'],
-            ['Too weird to live, support@rubixml.com too rare to die https://rubixml.com'],
-            ['A man who procrastinates in @his choosing will inevitably have his choice    made for him by #circumstance'],
-            ['The quick quick brown fox jumped over the lazy man sitting at a bus stop drinking a can of Cola cola'],
-            ['Diese äpfel Äpfel schmecken sehr gut'],
-            ['The quick 😀 brown 🦊 jumped over the lazy 🛌 man sitting at a bus stop 🚍 drinking a can of 🥤']
-            ['Diese₂ äpfel Äpfel schmecken sehr gut'],
-        ]);
-
-=======
->>>>>>> 89b60510
         $this->transformer = new RegexFilter([
             RegexFilter::URL,
             RegexFilter::EMAIL,
