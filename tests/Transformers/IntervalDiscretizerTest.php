<?php

namespace Rubix\ML\Tests\Transformers;

use Rubix\ML\Transformers\Stateful;
use Rubix\ML\Transformers\Transformer;
use Rubix\ML\Datasets\Generators\Blob;
use Rubix\ML\Transformers\IntervalDiscretizer;
use Rubix\ML\Exceptions\RuntimeException;
use PHPUnit\Framework\TestCase;

/**
 * @group Transformers
 * @covers \Rubix\ML\Transformers\IntervalDiscretizer
 */
class IntervalDiscretizerTest extends TestCase
{
    /**
     * @var \Rubix\ML\Datasets\Generators\Blob
     */
    protected $generator;

    /**
     * @var \Rubix\ML\Transformers\IntervalDiscretizer
     */
    protected $transformer;

    /**
     * @before
     */
    protected function setUp() : void
    {
        $this->generator = new Blob([0.0, 4.0, 0.0, -1.5], [1.0, 5.0, 0.01, 10.0]);

        $this->transformer = new IntervalDiscretizer(5, false);
    }

    /**
     * @test
     */
    public function build() : void
    {
        $this->assertInstanceOf(IntervalDiscretizer::class, $this->transformer);
        $this->assertInstanceOf(Transformer::class, $this->transformer);
        $this->assertInstanceOf(Stateful::class, $this->transformer);
    }

    /**
     * @test
     */
    public function fitTransform() : void
    {
<<<<<<< HEAD
        $outcomes = ['a', 'b', 'c', 'd', 'e'];
=======
        $dataset = $this->generator->generate(30);
>>>>>>> 89b60510

        $this->transformer->fit($dataset);

        $this->assertTrue($this->transformer->fitted());

        $intervals = $this->transformer->intervals();

        $this->assertIsArray($intervals);
        $this->assertCount(4, $intervals);
        $this->assertContainsOnly('array', $intervals);

        $sample = $this->generator->generate(1)
            ->apply($this->transformer)
            ->sample(0);

        $this->assertCount(4, $sample);

        $expected = ['0', '1', '2', '3', '4'];

        $this->assertContains($sample[0], $expected);
        $this->assertContains($sample[1], $expected);
        $this->assertContains($sample[2], $expected);
        $this->assertContains($sample[3], $expected);
    }

    /**
     * @test
     */
    public function transformUnfitted() : void
    {
        $this->expectException(RuntimeException::class);

        $samples = $this->generator->generate(1)->samples();

        $this->transformer->transform($samples);
    }
}<|MERGE_RESOLUTION|>--- conflicted
+++ resolved
@@ -50,11 +50,7 @@
      */
     public function fitTransform() : void
     {
-<<<<<<< HEAD
-        $outcomes = ['a', 'b', 'c', 'd', 'e'];
-=======
         $dataset = $this->generator->generate(30);
->>>>>>> 89b60510
 
         $this->transformer->fit($dataset);
 
