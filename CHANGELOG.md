<<<<<<< HEAD
- 0.2.0
    - Add Recursive Feature Eliminator feature selector
    - Can now disable holdout validation in MLP learners
    - TF-IDF Transformer additive (Laplace) smoothing now variable
    - Added instability detection to gradient-based learners
    - Gradient Boost validation set holdout can now be 0
    - Specifications now extend base class
    - Rename Dataset validate argument to verify
    - Ball Tree Cluster nodes are now called Cliques
    - ITree cells are now called Depth nodes
    - Added Dataset join() method and deprecated augment()
    - Added score() method to Ranking API and deprecated rank()
    - Renamed Radius Neighbors anomalyClass to outlierClass
    - HTML Stripper can now allow user-specified tags
    - Sparse Random Projector now has variable sparsity
    - Deprecated Dense Random Projector transformer
    
=======
- 0.1.6
    - Fix KNN Imputer spatial tree dependency injection

>>>>>>> 851a507e
- 0.1.5
    - Compensate for zero vectors in Cosine kernel
    - Fixed KMC2 random threshold calculation
    - Fix Naive Bayes divide by zero when smoothing is 0

- 0.1.4
    - Optimized Cosine distance for sparse vectors

- 0.1.3
    - Optimized Cosine distance kernel
    - Optimized (NaN) Safe Euclidean distance kernel
    - Fixed markedness calculation in Multiclass Breakdown
    - Prevent infinite loop during spatial tree path finding

- 0.1.2
    - Fixed Grid Search best hyper-parameters method
    - Fixed K Means average loss calculation
    - Fixed bootstrap estimators tiny bootstrap sets

- 0.1.1
    - Fixed Image Resizer placeholder image
    - Fixed Filesystem no write permissions on instantiation
    - Nicer Stringable object string representations
    - Do not terminate empty Spatial tree leaf nodes
    - Additional Filesystem persister checks
    - Nicer Dataset object validation error messages

- 0.1.0
    - CV Report Generators now return Report objects
    - Dataset describe methods now return Report objects
    - Allow hyphens and apostrophes in Word Tokenizer
    - Dataset conversion methods now return an Encoding object
    - Encodings are now writeable to disk
    - Allow classes to be selected for Confusion Matrix
    - Fixed divide by zero in Multiclass Breakdown report
    - Changed Random Projector minDimensions default max distortion
    - Fixed Naive Bayes user-defined class prior probabilities
    - Internal CV Learners now check for sufficient hold out data
    - Fixed randomize empty dataset object
    - Removed setPersister method from Persistent Model
    - Added Dataset Has Dimensionality Specification
    - Changed name of Tree max depth parameter to max height
    - Fixed F Beta division by zero
    - Dataset toCSV and toNDJSON accept optional header
    - Nicer Verbose Learner logger output
    - Screen Logger uses empty channel name by default

- 0.1.0-rc5
    - Improved logging for Verbose Learners
    - Added max document frequency to Word Count Vectorizer
    - Whitespace Trimmer is now a separate Transformer
    - Text Normalizers no longer remove extra whitespace
    - Added extra characters pattern to Regex Filter class constants
    - Moved Lambda Function transformer to Extras package
    - GaussianNB new class labels during partial train
    - Decision Tree print ruleset now accepts a header
    - Fixed Variance Threshold Filter drop categorical by default
    - Removed AdaBoost return learned sample weights

- 0.1.0-rc4
    - Added Multibyte Text Normalizer transformer
    - V Measure now has adjustable beta parameter
    - Persistent Model is no longer Verbose
    - Stop Word Filter now handles unicode characters

- 0.1.0-rc3
    - Embedders now adopt the Transformer API
    - Added RanksFeatures interface
    - Logistic Regression and Adaline now implement RanksFeatures
    - Ridge now implements the RanksFeatures interface
    - Added L2 regularization to Dense hidden layers
    - Neural Network L2 regularization now optional
    - Added MLP numerical instability checks
    - Optimized Ball Tree nearest neighbors search
    - Pipeline is now more verbose
    - Renamed Dataset partition method to partitionByColumn
    - Decreased default neural net learner batch size to 128
    - Increased default K Means batch size to 128
    - Renamed Dataset types method to columnTypes
    - Efficient serialization of Word Count Vectorizer
    - Decoupled Persistable interface from Learner
    - Moved Gower Distance kernel to Extras package
    - Moved SiLU activation function to Extras package
    - Removed array_first and array_last from global functions
    - Abstracted deferred Backend computations into Tasks
    - Removed unused BST interface

- 0.1.0-rc2
    - Persistent Model now implements Verbose interface
    - Tuned CART continuous feature quantile-based split finding
    - N-gram and SkipGram use configurable base word tokenizer
    - Moved Alpha Dropout hidden layer to Extras package
    - Added Dataset merge and augment methods
    - Removed Dataset prepend and append methods
    - Lambda Function transformer now takes any callable
    - Text Normalizer trim extra whitespace not optional
    - Mean Shift minimum seeds now set at 20
    - Standardized K Means inertial loss over batch count
    - Added set persister method to Persistent Model
    - Removed range() from neural network Cost Function interface
    - Increased default neural net learner batch size to 200

- 0.1.0-rc1
    - Random Forest now handles imbalanced datasets
    - Added early stopping window to AdaBoost
    - Gaussian MLE now has automatic and adaptive threshold
    - Loda now has automatic and adaptive threshold
    - Variance Threshold Filter now selects top k features
    - Added params method to Estimator and Embedder interface
    - t-SNE now compatible with categorical distance kernels
    - Grid Search implements the Wrapper interface
    - Grid Search memorizes all results from last search
    - Dataset fromIterator method accepts any iterable
    - Column Picker throws exception if column not found
    - Better hyper-parameter stringification
    - Improved Dataset exception messages
    - RMSE now default validation Metric for Regressors
    - Added balanced accuracy and threat score to Multi-class report
    - Pipeline and Persistent Model now implement Ranking
    - Changed percentile to quantile in Stats helper
    - Renamed Residual Analysis report to Error Analysis
    - Changed namespace of specification objects

- 0.0.19-beta
    - Added SiLU self-stabilizing neural network activation function
    - Dense hidden layers now have optional bias parameter
    - KNN-based imputers accelerated by spatial tree
    - Changed the default anomaly class for Radius Neighbors
    - Removed additional methods from guessing Strategies
    - Numeric String Converter now uses fixed NaN placeholder
    - Missing Data Imputer now passes through other data types
    - Changed order of Missing Data Imputer params
    - Renamed high-level resource type to image type
    - Added comb (n choose k) to global functions
    - Image Vectorizer now has grayscale option
    - Clusterers and Anomaly Detectors return integer predictions
    - Ball Tree now compatible with categorical distance kernels
    - Parallel Learners using Amp Backend are now persistable
    - Changed order of Radius Neighbors hyper-parameters

- 0.0.18-beta
    - Now requires PHP 7.2 and above
    - Added phpbench performance benchmarks
    - Added JSON, NDJSON, CSV, and Column Picker Extractors
    - Changed the way fromIterator method works on Dataset object
    - Added Hyperplane dataset generator
    - Changed the way noise is applied to Circle, Half Moon, etc.
    - Changed name of Multilayer Perceptron classifier
    - Deferred computations are now callable
    - Removed range() from the activation function interface
    - Added label type validation for supervised learners
    - Added toArray, toJson, toCsv, toNdjson methods to Dataset API
    - Can now preview a Dataset object in console by echoing it
    - Changed Labeled dataset objects iteration and array access
    - Removed zip and unzip methods on Labeled dataset
    - Added describe by label method to Labeled dataset
    - Changed the way fromIterator works on Dataset
    - Added Regex Filter transformer
    - Changed name of Igbinary serializer
    - Changed dataset and label description

- 0.0.17-beta
    - Added Tensor extension compatibility
    - Migrated to new Tensor library namespace
    - Anomaly detector predictions now categorical
    - Clusterers now predict categorical cluster labels
    - Added extracting data section to docs
    - Added code metrics
    - Added training and inference sections to the docs
    - Decision tree rules method now outputs a string
    - Added drop row and column methods to dataset interface
    - Dataset row() method is now sample()

- 0.0.16-beta
    - Radius Neighbors allows user-definable anomaly class
    - Added KNN Imputer
    - Added Random Hot Deck Imputer
    - Missing Data Imputer now handles NaNs by default
    - Added NaN safe Euclidean distance kernel
    - Added Gower distance kernel
    - Added Hamming distance kernel
    - Dataset now requires homogeneous feature columns
    - KNN now compatible with categorical features
    - Added transform column method to dataset object
    - Added describe method to dataset object
    - Added describe labels method to Labeled dataset
    - Added deduplicate method to dataset object
    - Added unzip static factory for Labeled datasets from data table
    - Changed the order of t-SNE hyper-parameters
    - Added global transpose array helper function
    - Renamed label key to classes in Multiclass Breakdown report
    - Changed order of Gradient Boost and AdaBoost hyper-parameters
    - Changed order of Loda hyper-parameters
    - Added asString method to the Data Type helper class
    - Added check for NaN labels in Labeled dataset
    - Changed namespace of Data Type helper
    - Numeric String Converter now handles NaN strings
    - Added predict probabilities of a single sample method
    - Added rank single sample trait

- 0.0.15-beta
    - Added Gaussian MLE anomaly detector
    - Added early stopping window to Gradient Descent-based Learners
    - Changed early stopping behavior of MLP-based estimators
    - Added predict single sample method to Learner interface
    - Changed method signature of random subset without replacement
    - Changed K Means default max iterations
    - Robust Z-Score now uses weighted combination of scores
    - Cross validators now stratify dataset automatically
    - Changed default k in K Fold validator
    - Changed order of Loda hyperparameters
    - Changed hyperparameter order of KNN-based learners
    - Added method to return categories from One Hot Encoder
    - Removed Lottery and Blurry Percentile guessing strategy
    - Added Percentile guessing strategy
    - Added shrinkage parameter to Wild Guess strategy
    - Added additional methods to random Strategies
    - Renamed Popularity Contest strategy to Prior
    - Datasets now inherit from abstract parent Dataset class
    - Removed Dataset interface
    - Neural net parameter update in Layer instead of Optimizer
    - Changed order of distance-based clusterer hyperparameters
    - Improved cluster radius estimation in Mean Shift
    - Naive Bayes now adaptive to new class labels
    - Changed order of neural network learner hyperparameters
    - Added safety switch to AdaBoost if weak learner worse than random
    - Added min change early stopping to AdaBoost
    - Added Patreon funding support

- 0.0.14-beta
    - Added feature importances to Gradient Boost
    - Added progress monitoring to Gradient Boost w/ early stop
    - Added Spatial and Decision tree interface
    - Mean Shift compatible with Spatial trees
    - K-d Neighbors base spatial tree configurable
    - Radius Neighbors now uses base spatial tree
    - Local Outlier Factor interchangeable base search tree
    - DBSCAN now uses any Spatial tree for range searches
    - CART uses downsampling on continuous features
    - LOF and Isolation Forest contamination off by default
    - Embed method now returns an array instead of dataset
    - Fixed issue with Dataset partitioning
    - Renamed Coordinate node to Hypercube
    - KNN default k is now 5 instead of 3
    - CART can now print a text representation of the decision rules
    - Removed Local Outlier Factor brute force version
    - Changed namespace of trees to Graph/Trees
    - CART impurity tolerances are now hardcoded
    - Changed order of CART hyperparameters
    - Added Extra Tree base implementation
    - Extra Tree splits are now unbiased
    - Extra Tree Classifier now minimizes entropy
    - Reduced the memory footprint of Binary Nodes
    - Gradient Boost shrinkage bounded between 0 and 1
    - Added random subset without replacement to dataset API
    - Changed order of Gradient Boost hyperparameters
    - Changed order of MLP hyperparameters
    - Ranking interface is now a general interface
    - Changed default t-SNE minimum gradient

- 0.0.13-beta
    - Added documentation site
    - Added Regression and Classification Loss interfaces
    - Robust Z-Score is now a Ranking anomaly detector
    - Loda now defaults to auto detect bin count
    - Removed tolerance param from Gradient Boost and AdaBoost
    - Screen logger timestamp format now configurable
    - Dropped Persistable contract between SVM-based learners
    - Random Forest feature importances now serial
    - Removed Robust Z-Score tolerance parameter
    - Added slice method to Dataset API
    - Loda now performs density estimation on the fly
    - Transform labels now returns self for method chaining

- 0.0.12-beta
    - Added AdaMax neural network Optimizer
    - Added Parallel interface for multiprocessing
    - Added Backend processing interface
    - Added Amp parallel and Serial processing Backends
    - Random Forest uses parallel processing
    - Added CPU helper and core auto detection
    - Committee Machine is now a meta estimator
    - Committee Machine now Parallel and Verbose
    - Bootstrap Aggregator uses multiple processes
    - Grid Search now trains in parallel
    - K Fold, Leave P Out, and Monte Carlo validators now Parallel
    - Added momentum to Batch Norm moving averages
    - Custom Batch Norm and PReLU parameter initialization
    - Added custom bias initialization to Dense layer
    - Output layers now accept custom initializers
    - Added Constant neural network parameter initializer
    - Removed Exponential neural network Cost Function
    - Filesystem save history is now either on or off
    - Removed save history from Redis DB Persister
    - Removed Model Orchestra meta-estimator
    - Grid Search automatically retrains base estimator
    - Added neural net Parameter namespace and interface
    - Changed order of Loda hyperparameters
    - Replaced F1 Score with F Beta metric
    - Removed ISRU and Gaussian activation functions
    - Fixed SELU derivative computation
    - Changed adaptive optimizer default decay parameters
    - Changed default learning rate of Stochastic Optimizer
    - Added SMAPE (Symmetric MAPE) regression metric
    - Added MAPE to Residual Analysis report
    - Fixed MSLE computation in Residual Analysis report
    - Renamed RMSError Metric to RMSE
    - Embedders no longer implement Estimator interface
    - Added error statistics to Residual Analysis report

- 0.0.11-beta
    - K Means now uses mini batch GD instead of SGD
    - K Means in now an Online learner
    - Added Adjusted Rand Index clustering metric
    - Added Seeder Interface
    - Added Random, K-MC2, and Plus Plus seeders
    - Accelerated Mean Shift with Ball Tree
    - Added radius estimation to Mean Shift
    - K Means and Mean Shift now implement Probabilistic
    - Gaussian Mixture now supports seeders
    - Changed order of K Means hyperparameters
    - Moved Ranking interface to anomaly detector namespace
    - N-gram Tokenizer now outputs ranges of word tokens
    - Changed default Fuzzy C Means hyper-parameters
    - Added spatial partitioning to Dataset API
    - Added Image Resizer transformer
    - Image Vectorizer no longer resizes images
    - Fixed adaptive optimizer bug upon binary unserialization
    - Removed Quartile Standardizer
    - Optimized Image Vectorizer using bitwise operations
    - Pipeline is now more verbose

- 0.0.10-beta
    - Added Loda online anomaly detector
    - Added Radius Neighbors classifier and regressor
    - Added fast k-d LOF anomaly detector
    - Added base Ball Tree implementation
    - Added Ranking interface
    - Changed Manifold namespace to Embedders
    - Isolation Forest and LOF are now Ranking
    - K Means is now Verbose
    - Accelerated DBSCAN with Ball Tree
    - Added upper bound to contamination hyperparameter
    - Changed hyper-parameter order of Isolation Forest
    - Optimized Interval Discretizer transformer
    - K Means is no longer Online
    - Removed Sign function
    - Added Binary Tree interface
    - Added bin count heuristic to Loda
    - Changed order of k-d neighbors hyperparameters
    - Removed Hamming distance kernel

- 0.0.9-beta
    - Added transform labels method to Labeled Dataset
    - Added Data Type helper
    - Pipeline and Persistent Model are now Probabilistic
    - Added stack method to dataset API
    - Changed merge method on dataset to append and prepend
    - Implemented specifications
    - Added data type compatibility for estimators
    - Added compatibility method to validation metrics
    - Added estimator compatibility to reports
    - Added trained method to learner API
    - Added fitted method to Stateful transformer API
    - Changed ordinal of integer encoded data types
    - Added Adaptive optimizer interface
    - Changed Transformer transform API
    - Removed prompt method from Persistent Model
    - Removed JsonSerializable from Dataset Interface

- 0.0.8-alpha
    - Added Model Orchestra meta estimator
    - Added Stop Word Filter transformer
    - Added document frequency smoothing to TF-IDF Transformer
    - Added Uniform neural net weight initializer
    - Improved Gaussian Mixture numerical stability
    - Fixed missing probabilities in Classification Tree
    - Removed MetaEstimator interface
    - Added model Wrapper interface
    - AdaBoost is now probabilistic
    - Added Constant guessing strategy
    - Added N-Gram word tokenizer
    - Added Skip-Gram word tokenizer
    - Changed FCM and K Means default max epochs
    - Added zip method to Labeled dataset
    - Removed stop word filter from Word Count Vectorizer
    - Changed order of t-SNE hyper-parameters
    - Grid search now has automatic default Metric
    - Base k-D Tree now uses highest variance splits
    - Renamed Raw Pixel Encoder to Image Vectorizer

- 0.0.7-alpha
    - Added Support Vector Machine classifier and regressor
    - Added One Class SVM anomaly detector
    - Added Verbose interface for logging
    - Added Linear Discriminant Analysis (LDA) transformer
    - Manifold learners are now considered Estimators
    - Transformers can now transform labels
    - Added Cyclic neural net Optimizer
    - Added k-d neighbors search with pruning
    - Added post pruning to CART estimators
    - Estimators with explicit loss functions are now Verbose
    - Grid Search: Added option to retrain best model on full dataset
    - Filesystem Persister now keeps backups of latest models
    - Added loading backup models to Persister API
    - Added PSR-3 compatible screen logger
    - Grid Search is now Verbose
    - t-SNE embedder is now Verbose
    - Added Serializer interface
    - Added Native and Binary serializers
    - Fixed Naive Bayes reset category counts during partial train
    - Pipeline and Persistent Model are now Verbose
    - Classification and Regression trees now Verbose
    - Random Forest can now return feature importances
    - Gradient Boost now accepts base and booster estimators
    - Blurry Median strategy is now Blurry Percentile
    - Added Mean strategy
    - Removed dataset save and load methods
    - Subsumed Extractor api into Transformer
    - Removed Concentration metric
    - Changed Metric and Report API
    - Added Text Normalizer transformer
    - Added weighted predictions to KNN estimators
    - Added HTML Stripper transformer

- 0.0.6-alpha
    - Added Gradient Boost regressor
    - Added t-SNE embedder
    - AdaBoost now uses SAMME multiclass algorithm
    - Added Redis persister
    - Added Max Absolute Scaler
    - Added Principal Component Analysis transformer
    - Pipeline is now Online and has elastic option
    - Added Elastic interface for transformers
    - Z Scale Standardizer is now Elastic
    - Min Max Normalizer is now Elastic
    - TF-IDF Transformer is now Elastic
    - Added Huber Loss cost function
    - Added Swiss Roll generator
    - Moved Generators to the Datasets directory
    - Added Persister interface for Persistable objects
    - Added overwrite protection to Persistent Model meta estimator
    - Multiclass Breakdown report now breaks down user-defined classes
    - Renamed restore method to load on Datasets and Persisters
    - Random Forest now accepts a base estimator instance
    - CARTs now use max features heuristic by default
    - Added build/quick factory methods to Datasets
    - Added Interval Discretizer transformer
    - GaussianNB and Naive Bayes now accept class prior probabilities
    - Removed Image Patch Descriptor
    - Added Learner interface for trainable estimators
    - Added smart cluster initialization to K Means and Fuzzy C Means
    - Circle and Half Moon generators now generate Labeled datasets
    - Gaussian Mixture now uses K Means initialization
    - Removed Isolation Tree anomaly detector

- 0.0.5-alpha
    - Added Gaussian Mixture clusterer
    - Added Batch Norm hidden layer
    - Added PReLU hidden layer
    - Added Relative Entropy cost function to nn
    - Added random weighted subset to datasets
    - Committee Machine classifier only and added expert influence
    - Added type method to Estimator API
    - Removed classifier, detector, clusterer, regressor interfaces
    - Added epsilon smoothing to Gaussian Naive Bayes
    - Added option to fit priors in Naive Bayes classifiers
    - Added Jaccard distance kernel
    - Fixed Hamming distance calculation
    - Added Alpha Dropout layer
    - Fixed divide by 0 in Cross Entropy cost function
    - Added scaling parameter to Exponential cost function
    - Added Image Patch Descriptor extractor
    - Added Texture Histogram descriptor
    - Added Average Color descriptor
    - Removed parameters from Dropout and Alpha Dropout layers
    - Added option to remove biases in Dense and Placeholder1D layers
    - Optimized Dataset objects
    - Optimized matrix and vector operations
    - Added grid params to Param helper
    - Added Gaussian RBF activation function
    - Renamed Quadratic cost function to Least Squares
    - Added option to stratify dataset in Hold Out and K Fold
    - Added Monte Carlo cross validator
    - Implemented noise as layer instead of activation function
    - Removed Identity activation function
    - Added Xavier 1 and 2 initializers
    - Added He initializer
    - Added Le Cun initializer
    - Added Normal (Gaussian) initializer

- 0.0.4-alpha
    - Added Dropout hidden layer
    - Added K-d Neighbors classifier and regressor
    - Added Extra Tree Regressor
    - Added Adaline regressor
    - Added sorting by column to Dataset
    - Added sort by label to Labeled Dataset
    - Added appending and prepending to Dataset
    - Added Dataset Generators
    - Added Noisy ReLU activation function
    - Fixed bug in dataset stratified fold
    - Added stop word filter to Word Count Vectorizer
    - Added centering and scaling options for standardizers
    - Added min dimensionality estimation on random projectors
    - Added Gaussian Random Projector
    - Removed Ellipsoidal distance kernel
    - Added Thresholded ReLU activation function
    - Changed API of Raw Pixel Encoder

- 0.0.3-alpha
    - Added Extra Tree classifier
    - Random Forest now supports Extra Trees
    - New Decision Tree implementation
    - Added Canberra distance kernel
    - Committee Machine is now a Meta Estimator Ensemble
    - Added Bootstrap Aggregator Meta Estimator Ensemble
    - Added Gaussian Naive Bayes
    - Naive Bayes classifiers are now Online learners
    - Added tolerance to Robust Z-Score detector
    - Added Concentration clustering metric (Calinski Harabasz)

- 0.0.2-alpha
    - Added Anomaly Detection
    - New Neural Net implementation
    - Added static analysis
    - Added Travis CI configuration

- 0.0.1-alpha<|MERGE_RESOLUTION|>--- conflicted
+++ resolved
@@ -1,4 +1,3 @@
-<<<<<<< HEAD
 - 0.2.0
     - Add Recursive Feature Eliminator feature selector
     - Can now disable holdout validation in MLP learners
@@ -16,11 +15,9 @@
     - Sparse Random Projector now has variable sparsity
     - Deprecated Dense Random Projector transformer
     
-=======
 - 0.1.6
     - Fix KNN Imputer spatial tree dependency injection
 
->>>>>>> 851a507e
 - 0.1.5
     - Compensate for zero vectors in Cosine kernel
     - Fixed KMC2 random threshold calculation
