<<<<<<< HEAD
- 2.3.0
    - Added BM25 Transformer
    - Add `dropFeature()` method to the dataset object API
    - Add neural network architecture visualization via GraphViz
    
=======
- 2.2.2
    - Fix Grid Search best model selection

>>>>>>> 3f0b2113
- 2.2.1
    - Fix Extra Tree divide by zero when split finding

- 2.2.0
    - Added Image Rotator transformer
    - Added One Vs Rest ensemble classifier
    - Add variance and range to the Dataset `describe()` report
    - Added Gower distance kernel
    - Added `types()` method to Dataset
    - Concatenator now accepts an iterator of iterators

- 2.1.1
    - Do not consider unset properties when determining revision

- 2.1.0
    - Added Probabilistic Metric interface
    - Added Probabilistic and Top K Accuracy
    - Added Brier Score Probabilistic Metric
    - Export Decision Tree-based models in Graphviz "dot" format
    - Added Graphviz helper class
    - Graph subsystem memory and storage optimizations
    
- 2.0.2
    - Fix Decision Tree max height terminating condition

- 2.0.1
    - Compensate for PHP 8.1 backward compatibility issues

- 2.0.0
    - Gradient Boost now uses gradient-based subsampling
    - Allow Token Hashing Vectorizer custom hash functions
    - Gradient Boost base estimator no longer configurable
    - Move dummy estimators to the Extras package
    - Increase default MLP window from 3 to 5
    - Decrease default Gradient Boost window from 10 to 5
    - Rename alpha regularization parameter to L2 penalty
    - Added RBX serializer class property type change detection
    - Rename boosting `estimators` param to `epochs`
    - Neural net-based learners can now train for 0 epochs
    - Rename Labeled `stratify()` to `stratifyByLabel()`
    - Added Sparse Cosine distance kernel
    - Cosine distance now optimized for dense and sparse vectors
    - Word Count Vectorizer now uses min count and max ratio DFs
    - Numeric String Converter now handles NAN and INFs
    - Numeric String Converter is now Reversible
    - Removed Numeric String Converter NAN_PLACEHOLDER constant
    - Added MurmurHash3 and FNV1a 32-bit hashing functions to Token Hashing Vectorizer
    - Changed Token Hashing Vectorizer max dimensions to 2,147,483,647
    - Increase SQL Table Extractor batch size from 100 to 256
    - Ranks Features interface no longer extends Stringable
    - Verbose Learners now log change in loss
    - Numerical instability logged as warning instead of info
    - Added `header()` method to CSV and SQL Table Extractors
    - `Argmax()` now throws exception when undefined
    - MLP Learners recover from numerical instability with snapshot
    - Rename Gzip serializer to Gzip Native
    - Change RBX serializer constructor argument from base to level
    - Rename Writeable extractor interface to Exporter
    
- 1.3.4
    - Fix Decision Tree max height terminating condition

- 1.3.3
    - Forego unnecessary logistic computation in Logit Boost

- 1.3.2
    - Optimize Binary output layer

- 1.3.1
    - Update to Ok Bloomer 1.0 stable

- 1.3.0
    - Switch back to original fork of Tensor
    - Added `maxBins` hyper-parameter to CART-based learners
    - Added stream Deduplicator extractor
    - Added the SiLU activation function
    - Added Swish activation layer
    
- 1.2.4
    - Refactor neural network parameter updates
    - Allow set null logger

- 1.2.3
    - Fix Multiclass layer cross entropy gradient optimization

- 1.2.2
    - Allow empty dataset objects in `stack()`

- 1.2.1
    - Refactor stratified methods on Labeled dataset
    - Narrower typehints

- 1.2.0
    - Added Logit Boost classifier
    - Interval Discretizer variable or equi-depth binning
    - Text Normalizers now lower or upper case

- 1.1.3
    - Min Max Normalizer compensate for 0 variance features

- 1.1.2
    - Improved random floating point number precision
    - Deduplicate Preset seeder centroids
    - Fix Gradient Boost learning rate upper bound
    - Fix Loda histogram edge alignment

- 1.1.1
    - Fix Gradient Boost subsampling and importance scores
    
- 1.1.0
    - Update to Scienide Tensor 3.0
    - Added Nesterov's lookahead to Momentum Optimizer
    - Added Reversible transformer interface
    - MaxAbs, Z Score, and Robust scalers are now Reversible
    - Min Max Normalizer now implements Reversible
    - TF-IDF Transformer is now Reversible
    - Added Preset cluster seeder
    - Added Concatenator extractor

- 1.0.3
    - Do not remove `groups` property from symbol table

- 1.0.2
    - Fix KNN and Hot Deck imputer reset donor samples

- 1.0.1
    - Fix AdaMax optimizer when tensor extension loaded
    - Prevent certain specification false negatives
    - Add extension minimum version specification

- 1.0.0
    - No changes

- 1.0.0-rc1
    - Added Token Hashing Vectorizer transformer
    - Added Word Stemmer tokenizer from Extras
    - Remove HTML Stripper and Whitespace Remover transformers
    - Rename steps() method to losses()
    - Steps() now returns iterable progress table w/ header
    - Remove rules() method on CART
    - Removed results() and best() methods from Grid Search
    - Change string representation of NAN to match PHP
    - Added extra whitespace pattern to Regex Filter

- 1.0.0-beta2
    - Interval Discretizer now uses variable width histograms
    - Added TF-IDF sublinear TF scaling and document length normalization
    - Dataset filterByColumn() is now filter()
    - Added Lambda Function transformer from Extras
    - Rename Dataset column methods to feature
    - Added Dataset general sort() using callback
    - Confusion Matrix classes no longer selectable
    - Remove Recursive Feature Eliminator transformer
    - Metric range() now returns a Tuple object

- 1.0.0-beta1
    - Added variance smoothing to Gaussian NB, Mixture, and MLE
    - Added MAD smoothing to Robust Z Score
    - Added Writable extractor interface
    - NDJSON and CSV extractors are now Writable
    - Added SQL Table dataset extractor
    - Changed Word Count Vectorizer DF constraints to proportions
    - Change order of Naive Bayes hyper-parameters
    - Persisters use RBX serializer by default
    - Removed previously deprecated portions of the API
    - Removed Embedder interface and namespace
    - Change Robust Z Score alpha parameter name to beta
    - Hold Out validator does not randomize by default
    - Move Redis DB persister to extras package
    - Remove Loda estimate bins static method
    - Change Grid Search base estimator param name to class
    - Remove Dataset cast to string preview
    - Add Error Analysis error standard deviation and drop midrange
    - Naive Bayes Laplace smoothing no longer effects priors
    - Nearest Neighbors distance weighting off by default
    - Promoted the Other namespace
    - Moved Flysystem persister to the Extras package
    - Change order of Loda hyper-parameters
    - Persistent Model now accepts an optional serializer
    - Persisters no longer interact directly with Persistables
    - Remove Wrapper interface
    - RBX serializer now accepts base Gzip parameter
    - Gzip serializer no longer accepts base serializer
    - Changed Gzip default compression level from 1 to 6
    - Changed RBX default compression level from 9 to 6
    - Do not persist training progress information
    - Change underscores in Report property names to spaces
    - Add saveTo() method to Encoding object
    - Add Dataset exportTo() method
    - Pipeline and Committee Machine are no longer Verbose
    - Remove K Best feature selector (special case of RFE)
    - Changed Error Analysis metrics
    - Remove threat score from Multiclass Breakdown
    - Rename Labels Are Missing exception
    - Feature importances are no longer normalized
    - Optimized CART binary categorical node splitting
    - Interval Discretizer outputs numeric string categories
    - Renamed Random Hot Deck Imputer
    - Changed order of decision tree hyper-parameters

- 0.4.1
    - Optimized CART node splitting for low variance continuous features
    - Fixed RBX serializer string representation
    - Prevent overwrites when instantiating Unlabeled from iterator

- 0.4.0
    - Added Truncated SVD transformer
    - Added Rubix Object File (RBX) format serializer
    - Added class revision() method to the Persistable interface
    - Added custom class revision mismatch exception
    - Add Boolean Converter transformer
    - Deprecated Igbinary serializer and move to Extras package
    - Deprecate explainedVar() and noiseVar() methods on PCA and LDA
    - Added missing extension specification and exception
    
- 0.3.2
    - Fix t-SNE momentum gain bus error when using Tensor extension
    - Optimize t-SNE matrix instantiation
    - Refactor single sample inference methods
    - Update the docs site

- 0.3.1
    - Fix CART feature importances purity increase overflow

- 0.3.0
    - Added K Best feature selector
    - Added Flysystem 2.0 Persister
    - Stateful and Elastic Transformers are now Persistable
    - Added Gzip serializer for Persistable objects
    - Added Sentence tokenizer
    - Library now throws Rubix\ML namespaced exceptions
    - Added Scoring interface for estimators that score samples
    - Deprecated the Ranking interface
    - Add generic Trainable interface
    - Decision Trees are now iterable
    - Added K-Skip-N-Gram tokenizer and deprecated Skip Gram
    - Single sample inference methods are now marked internal
    - Deprecated Variance Threshold Filter
    
- 0.2.4
    - Categorized and annotated internal API
    - Fix context of preprocess() and combinations() methods
    - Added version constants

- 0.2.3
    - Now compatible with PHP 8 GD Image types
    - Dataset cast sample to array upon validation

- 0.2.2
    - Optimized CART quantile-based node splitting
    - Fixed CART and Extra Tree min purity increase post pruning
    - Fix ITree infinite loop splitting same samples

- 0.2.1
    - Optimized Stop Word Filter
    - Allow list of empty regex patterns in Regex Filter
    - Handle missing class definitions in Native and Igbinary
    - Fixed infinite loop in Ball Tree & KD Tree grow method

- 0.2.0
    - Add Recursive Feature Eliminator feature selector
    - Can now disable holdout validation in MLP learners
    - TF-IDF Transformer additive Laplace smoothing now variable
    - Added instability detection to gradient-based learners
    - Gradient Boost validation set holdout can now be 0
    - Specifications now extend base class
    - Rename Dataset validate argument to verify
    - Ball Tree Cluster nodes are now called Cliques
    - ITree cells are now called Depth nodes
    - Added Dataset join() method and deprecated augment()
    - Added score() method to Ranking API and deprecated rank()
    - Renamed Radius Neighbors anomalyClass to outlierClass
    - HTML Stripper can now allow user-specified tags
    - Sparse Random Projector now has variable sparsity
    - Deprecated Dense Random Projector transformer
    
- 0.1.6
    - Fix KNN Imputer spatial tree dependency injection

- 0.1.5
    - Compensate for zero vectors in Cosine kernel
    - Fixed KMC2 random threshold calculation
    - Fix Naive Bayes divide by zero when smoothing is 0

- 0.1.4
    - Optimized Cosine distance for sparse vectors

- 0.1.3
    - Optimized Cosine distance kernel
    - Optimized (NaN) Safe Euclidean distance kernel
    - Fixed markedness calculation in Multiclass Breakdown
    - Prevent infinite loop during spatial tree path finding

- 0.1.2
    - Fixed Grid Search best hyper-parameters method
    - Fixed K Means average loss calculation
    - Fixed bootstrap estimators tiny bootstrap sets

- 0.1.1
    - Fixed Image Resizer placeholder image
    - Fixed Filesystem no write permissions on instantiation
    - Nicer Stringable object string representations
    - Do not terminate empty Spatial tree leaf nodes
    - Additional Filesystem persister checks
    - Nicer Dataset object validation error messages

- 0.1.0
    - CV Report Generators now return Report objects
    - Dataset describe methods now return Report objects
    - Allow hyphens and apostrophes in Word Tokenizer
    - Dataset conversion methods now return an Encoding object
    - Encodings are now writeable to disk
    - Allow classes to be selected for Confusion Matrix
    - Fixed divide by zero in Multiclass Breakdown report
    - Changed Random Projector minDimensions default max distortion
    - Fixed Naive Bayes user-defined class prior probabilities
    - Internal CV Learners now check for sufficient hold out data
    - Fixed randomize empty dataset object
    - Removed setPersister method from Persistent Model
    - Added Dataset Has Dimensionality Specification
    - Changed name of Tree max depth parameter to max height
    - Fixed F Beta division by zero
    - Dataset toCSV and toNDJSON accept optional header
    - Nicer Verbose Learner logger output
    - Screen Logger uses empty channel name by default

- 0.1.0-rc5
    - Improved logging for Verbose Learners
    - Added max document frequency to Word Count Vectorizer
    - Whitespace Trimmer is now a separate Transformer
    - Text Normalizers no longer remove extra whitespace
    - Added extra characters pattern to Regex Filter class constants
    - Moved Lambda Function transformer to Extras package
    - GaussianNB new class labels during partial train
    - Decision Tree print ruleset now accepts a header
    - Fixed Variance Threshold Filter drop categorical by default
    - Removed AdaBoost return learned sample weights

- 0.1.0-rc4
    - Added Multibyte Text Normalizer transformer
    - V Measure now has adjustable beta parameter
    - Persistent Model is no longer Verbose
    - Stop Word Filter now handles unicode characters

- 0.1.0-rc3
    - Embedders now adopt the Transformer API
    - Added RanksFeatures interface
    - Logistic Regression and Adaline now implement RanksFeatures
    - Ridge now implements the RanksFeatures interface
    - Added L2 regularization to Dense hidden layers
    - Neural Network L2 regularization now optional
    - Added MLP numerical instability checks
    - Optimized Ball Tree nearest neighbors search
    - Pipeline is now more verbose
    - Renamed Dataset partition method to partitionByColumn
    - Decreased default neural net learner batch size to 128
    - Increased default K Means batch size to 128
    - Renamed Dataset types method to featureTypes
    - Efficient serialization of Word Count Vectorizer
    - Decoupled Persistable interface from Learner
    - Moved Gower Distance kernel to Extras package
    - Moved SiLU activation function to Extras package
    - Removed array_first and array_last from global functions
    - Abstracted deferred Backend computations into Tasks
    - Removed unused BST interface

- 0.1.0-rc2
    - Persistent Model now implements Verbose interface
    - Tuned CART continuous feature quantile-based split finding
    - N-gram and SkipGram use configurable base word tokenizer
    - Moved Alpha Dropout hidden layer to Extras package
    - Added Dataset merge and augment methods
    - Removed Dataset prepend and append methods
    - Lambda Function transformer now takes any callable
    - Text Normalizer trim extra whitespace not optional
    - Mean Shift minimum seeds now set at 20
    - Standardized K Means inertial loss over batch count
    - Added set persister method to Persistent Model
    - Removed range() from neural network Cost Function interface
    - Increased default neural net learner batch size to 200

- 0.1.0-rc1
    - Random Forest now handles imbalanced datasets
    - Added early stopping window to AdaBoost
    - Gaussian MLE now has automatic and adaptive threshold
    - Loda now has automatic and adaptive threshold
    - Variance Threshold Filter now selects top k features
    - Added params method to Estimator and Embedder interface
    - t-SNE now compatible with categorical distance kernels
    - Grid Search implements the Wrapper interface
    - Grid Search memorizes all results from last search
    - Dataset fromIterator method accepts any iterable
    - Column Picker throws exception if column not found
    - Better hyper-parameter stringification
    - Improved Dataset exception messages
    - RMSE now default validation Metric for Regressors
    - Added balanced accuracy and threat score to Multi-class report
    - Pipeline and Persistent Model now implement Ranking
    - Changed percentile to quantile in Stats helper
    - Renamed Residual Analysis report to Error Analysis
    - Changed namespace of specification objects

- 0.0.19-beta
    - Added SiLU self-stabilizing neural network activation function
    - Dense hidden layers now have optional bias parameter
    - KNN-based imputers accelerated by spatial tree
    - Changed the default anomaly class for Radius Neighbors
    - Removed additional methods from guessing Strategies
    - Numeric String Converter now uses fixed NaN placeholder
    - Missing Data Imputer now passes through other data types
    - Changed order of Missing Data Imputer params
    - Renamed high-level resource type to image type
    - Added comb (n choose k) to global functions
    - Image Vectorizer now has grayscale option
    - Clusterers and Anomaly Detectors return integer predictions
    - Ball Tree now compatible with categorical distance kernels
    - Parallel Learners using Amp Backend are now persistable
    - Changed order of Radius Neighbors hyper-parameters

- 0.0.18-beta
    - Now requires PHP 7.2 and above
    - Added phpbench performance benchmarks
    - Added JSON, NDJSON, CSV, and Column Picker Extractors
    - Changed the way fromIterator method works on Dataset object
    - Added Hyperplane dataset generator
    - Changed the way noise is applied to Circle, Half Moon, etc.
    - Changed name of Multilayer Perceptron classifier
    - Deferred computations are now callable
    - Removed range() from the activation function interface
    - Added label type validation for supervised learners
    - Added toArray, toJson, toCsv, toNdjson methods to Dataset API
    - Can now preview a Dataset object in console by echoing it
    - Changed Labeled dataset objects iteration and array access
    - Removed zip and unzip methods on Labeled dataset
    - Added describe by label method to Labeled dataset
    - Changed the way fromIterator works on Dataset
    - Added Regex Filter transformer
    - Changed name of Igbinary serializer
    - Changed dataset and label description

- 0.0.17-beta
    - Added Tensor extension compatibility
    - Migrated to new Tensor library namespace
    - Anomaly detector predictions now categorical
    - Clusterers now predict categorical cluster labels
    - Added extracting data section to docs
    - Added code metrics
    - Added training and inference sections to the docs
    - Decision tree rules method now outputs a string
    - Added drop row and column methods to dataset interface
    - Dataset row() method is now sample()

- 0.0.16-beta
    - Radius Neighbors allows user-definable anomaly class
    - Added KNN Imputer
    - Added Random Hot Deck Imputer
    - Missing Data Imputer now handles NaNs by default
    - Added NaN safe Euclidean distance kernel
    - Added Gower distance kernel
    - Added Hamming distance kernel
    - Dataset now requires homogeneous feature columns
    - KNN now compatible with categorical features
    - Added transform column method to dataset object
    - Added describe method to dataset object
    - Added describe labels method to Labeled dataset
    - Added deduplicate method to dataset object
    - Added unzip static factory for Labeled datasets from data table
    - Changed the order of t-SNE hyper-parameters
    - Added global transpose array helper function
    - Renamed label key to classes in Multiclass Breakdown report
    - Changed order of Gradient Boost and AdaBoost hyper-parameters
    - Changed order of Loda hyper-parameters
    - Added asString method to the Data Type helper class
    - Added check for NaN labels in Labeled dataset
    - Changed namespace of Data Type helper
    - Numeric String Converter now handles NaN strings
    - Added predict probabilities of a single sample method
    - Added rank single sample trait

- 0.0.15-beta
    - Added Gaussian MLE anomaly detector
    - Added early stopping window to Gradient Descent-based Learners
    - Changed early stopping behavior of MLP-based estimators
    - Added predict single sample method to Learner interface
    - Changed method signature of random subset without replacement
    - Changed K Means default max iterations
    - Robust Z-Score now uses weighted combination of scores
    - Cross validators now stratify dataset automatically
    - Changed default k in K Fold validator
    - Changed order of Loda hyperparameters
    - Changed hyperparameter order of KNN-based learners
    - Added method to return categories from One Hot Encoder
    - Removed Lottery and Blurry Percentile guessing strategy
    - Added Percentile guessing strategy
    - Added shrinkage parameter to Wild Guess strategy
    - Added additional methods to random Strategies
    - Renamed Popularity Contest strategy to Prior
    - Datasets now inherit from abstract parent Dataset class
    - Removed Dataset interface
    - Neural net parameter update in Layer instead of Optimizer
    - Changed order of distance-based clusterer hyperparameters
    - Improved cluster radius estimation in Mean Shift
    - Naive Bayes now adaptive to new class labels
    - Changed order of neural network learner hyperparameters
    - Added safety switch to AdaBoost if weak learner worse than random
    - Added min change early stopping to AdaBoost
    - Added Patreon funding support

- 0.0.14-beta
    - Added feature importances to Gradient Boost
    - Added progress monitoring to Gradient Boost w/ early stop
    - Added Spatial and Decision tree interface
    - Mean Shift compatible with Spatial trees
    - K-d Neighbors base spatial tree configurable
    - Radius Neighbors now uses base spatial tree
    - Local Outlier Factor interchangeable base search tree
    - DBSCAN now uses any Spatial tree for range searches
    - CART uses downsampling on continuous features
    - LOF and Isolation Forest contamination off by default
    - Embed method now returns an array instead of dataset
    - Fixed issue with Dataset partitioning
    - Renamed Coordinate node to Hypercube
    - KNN default k is now 5 instead of 3
    - CART can now print a text representation of the decision rules
    - Removed Local Outlier Factor brute force version
    - Changed namespace of trees to Graph/Trees
    - CART impurity tolerances are now hardcoded
    - Changed order of CART hyperparameters
    - Added Extra Tree base implementation
    - Extra Tree splits are now unbiased
    - Extra Tree Classifier now minimizes entropy
    - Reduced the memory footprint of Binary Nodes
    - Gradient Boost shrinkage bounded between 0 and 1
    - Added random subset without replacement to dataset API
    - Changed order of Gradient Boost hyperparameters
    - Changed order of MLP hyperparameters
    - Ranking interface is now a general interface
    - Changed default t-SNE minimum gradient

- 0.0.13-beta
    - Added documentation site
    - Added Regression and Classification Loss interfaces
    - Robust Z-Score is now a Ranking anomaly detector
    - Loda now defaults to auto detect bin count
    - Removed tolerance param from Gradient Boost and AdaBoost
    - Screen logger timestamp format now configurable
    - Dropped Persistable contract between SVM-based learners
    - Random Forest feature importances now serial
    - Removed Robust Z-Score tolerance parameter
    - Added slice method to Dataset API
    - Loda now performs density estimation on the fly
    - Transform labels now returns self for method chaining

- 0.0.12-beta
    - Added AdaMax neural network Optimizer
    - Added Parallel interface for multiprocessing
    - Added Backend processing interface
    - Added Amp parallel and Serial processing Backends
    - Random Forest uses parallel processing
    - Added CPU helper and core auto detection
    - Committee Machine is now a meta estimator
    - Committee Machine now Parallel and Verbose
    - Bootstrap Aggregator uses multiple processes
    - Grid Search now trains in parallel
    - K Fold, Leave P Out, and Monte Carlo validators now Parallel
    - Added momentum to Batch Norm moving averages
    - Custom Batch Norm and PReLU parameter initialization
    - Added custom bias initialization to Dense layer
    - Output layers now accept custom initializers
    - Added Constant neural network parameter initializer
    - Removed Exponential neural network Cost Function
    - Filesystem save history is now either on or off
    - Removed save history from Redis DB Persister
    - Removed Model Orchestra meta-estimator
    - Grid Search automatically retrains base estimator
    - Added neural net Parameter namespace and interface
    - Changed order of Loda hyperparameters
    - Replaced F1 Score with F Beta metric
    - Removed ISRU and Gaussian activation functions
    - Fixed SELU derivative computation
    - Changed adaptive optimizer default decay parameters
    - Changed default learning rate of Stochastic Optimizer
    - Added SMAPE (Symmetric MAPE) regression metric
    - Added MAPE to Residual Analysis report
    - Fixed MSLE computation in Residual Analysis report
    - Renamed RMSError Metric to RMSE
    - Embedders no longer implement Estimator interface
    - Added error statistics to Residual Analysis report

- 0.0.11-beta
    - K Means now uses mini batch GD instead of SGD
    - K Means in now an Online learner
    - Added Adjusted Rand Index clustering metric
    - Added Seeder Interface
    - Added Random, K-MC2, and Plus Plus seeders
    - Accelerated Mean Shift with Ball Tree
    - Added radius estimation to Mean Shift
    - K Means and Mean Shift now implement Probabilistic
    - Gaussian Mixture now supports seeders
    - Changed order of K Means hyperparameters
    - Moved Ranking interface to anomaly detector namespace
    - N-gram Tokenizer now outputs ranges of word tokens
    - Changed default Fuzzy C Means hyper-parameters
    - Added spatial partitioning to Dataset API
    - Added Image Resizer transformer
    - Image Vectorizer no longer resizes images
    - Fixed adaptive optimizer bug upon binary unserialization
    - Removed Quartile Standardizer
    - Optimized Image Vectorizer using bitwise operations
    - Pipeline is now more verbose

- 0.0.10-beta
    - Added Loda online anomaly detector
    - Added Radius Neighbors classifier and regressor
    - Added fast k-d LOF anomaly detector
    - Added base Ball Tree implementation
    - Added Ranking interface
    - Changed Manifold namespace to Embedders
    - Isolation Forest and LOF are now Ranking
    - K Means is now Verbose
    - Accelerated DBSCAN with Ball Tree
    - Added upper bound to contamination hyperparameter
    - Changed hyper-parameter order of Isolation Forest
    - Optimized Interval Discretizer transformer
    - K Means is no longer Online
    - Removed Sign function
    - Added Binary Tree interface
    - Added bin count heuristic to Loda
    - Changed order of k-d neighbors hyperparameters
    - Removed Hamming distance kernel

- 0.0.9-beta
    - Added transform labels method to Labeled Dataset
    - Added Data Type helper
    - Pipeline and Persistent Model are now Probabilistic
    - Added stack method to dataset API
    - Changed merge method on dataset to append and prepend
    - Implemented specifications
    - Added data type compatibility for estimators
    - Added compatibility method to validation metrics
    - Added estimator compatibility to reports
    - Added trained method to learner API
    - Added fitted method to Stateful transformer API
    - Changed ordinal of integer encoded data types
    - Added Adaptive optimizer interface
    - Changed Transformer transform API
    - Removed prompt method from Persistent Model
    - Removed JsonSerializable from Dataset Interface

- 0.0.8-alpha
    - Added Model Orchestra meta estimator
    - Added Stop Word Filter transformer
    - Added document frequency smoothing to TF-IDF Transformer
    - Added Uniform neural net weight initializer
    - Improved Gaussian Mixture numerical stability
    - Fixed missing probabilities in Classification Tree
    - Removed MetaEstimator interface
    - Added model Wrapper interface
    - AdaBoost is now probabilistic
    - Added Constant guessing strategy
    - Added N-Gram word tokenizer
    - Added Skip-Gram word tokenizer
    - Changed FCM and K Means default max epochs
    - Added zip method to Labeled dataset
    - Removed stop word filter from Word Count Vectorizer
    - Changed order of t-SNE hyper-parameters
    - Grid search now has automatic default Metric
    - Base k-D Tree now uses highest variance splits
    - Renamed Raw Pixel Encoder to Image Vectorizer

- 0.0.7-alpha
    - Added Support Vector Machine classifier and regressor
    - Added One Class SVM anomaly detector
    - Added Verbose interface for logging
    - Added Linear Discriminant Analysis (LDA) transformer
    - Manifold learners are now considered Estimators
    - Transformers can now transform labels
    - Added Cyclic neural net Optimizer
    - Added k-d neighbors search with pruning
    - Added post pruning to CART estimators
    - Estimators with explicit loss functions are now Verbose
    - Grid Search: Added option to retrain best model on full dataset
    - Filesystem Persister now keeps backups of latest models
    - Added loading backup models to Persister API
    - Added PSR-3 compatible screen logger
    - Grid Search is now Verbose
    - t-SNE embedder is now Verbose
    - Added Serializer interface
    - Added Native and Binary serializers
    - Fixed Naive Bayes reset category counts during partial train
    - Pipeline and Persistent Model are now Verbose
    - Classification and Regression trees now Verbose
    - Random Forest can now return feature importances
    - Gradient Boost now accepts base and booster estimators
    - Blurry Median strategy is now Blurry Percentile
    - Added Mean strategy
    - Removed dataset save and load methods
    - Subsumed Extractor api into Transformer
    - Removed Concentration metric
    - Changed Metric and Report API
    - Added Text Normalizer transformer
    - Added weighted predictions to KNN estimators
    - Added HTML Stripper transformer

- 0.0.6-alpha
    - Added Gradient Boost regressor
    - Added t-SNE embedder
    - AdaBoost now uses SAMME multiclass algorithm
    - Added Redis persister
    - Added Max Absolute Scaler
    - Added Principal Component Analysis transformer
    - Pipeline is now Online and has elastic option
    - Added Elastic interface for transformers
    - Z Scale Standardizer is now Elastic
    - Min Max Normalizer is now Elastic
    - TF-IDF Transformer is now Elastic
    - Added Huber Loss cost function
    - Added Swiss Roll generator
    - Moved Generators to the Datasets directory
    - Added Persister interface for Persistable objects
    - Added overwrite protection to Persistent Model meta estimator
    - Multiclass Breakdown report now breaks down user-defined classes
    - Renamed restore method to load on Datasets and Persisters
    - Random Forest now accepts a base estimator instance
    - CARTs now use max features heuristic by default
    - Added build/quick factory methods to Datasets
    - Added Interval Discretizer transformer
    - GaussianNB and Naive Bayes now accept class prior probabilities
    - Removed Image Patch Descriptor
    - Added Learner interface for trainable estimators
    - Added smart cluster initialization to K Means and Fuzzy C Means
    - Circle and Half Moon generators now generate Labeled datasets
    - Gaussian Mixture now uses K Means initialization
    - Removed Isolation Tree anomaly detector

- 0.0.5-alpha
    - Added Gaussian Mixture clusterer
    - Added Batch Norm hidden layer
    - Added PReLU hidden layer
    - Added Relative Entropy cost function to nn
    - Added random weighted subset to datasets
    - Committee Machine classifier only and added expert influence
    - Added type method to Estimator API
    - Removed classifier, detector, clusterer, regressor interfaces
    - Added epsilon smoothing to Gaussian Naive Bayes
    - Added option to fit priors in Naive Bayes classifiers
    - Added Jaccard distance kernel
    - Fixed Hamming distance calculation
    - Added Alpha Dropout layer
    - Fixed divide by 0 in Cross Entropy cost function
    - Added scaling parameter to Exponential cost function
    - Added Image Patch Descriptor extractor
    - Added Texture Histogram descriptor
    - Added Average Color descriptor
    - Removed parameters from Dropout and Alpha Dropout layers
    - Added option to remove biases in Dense and Placeholder1D layers
    - Optimized Dataset objects
    - Optimized matrix and vector operations
    - Added grid params to Param helper
    - Added Gaussian RBF activation function
    - Renamed Quadratic cost function to Least Squares
    - Added option to stratify dataset in Hold Out and K Fold
    - Added Monte Carlo cross validator
    - Implemented noise as layer instead of activation function
    - Removed Identity activation function
    - Added Xavier 1 and 2 initializers
    - Added He initializer
    - Added Le Cun initializer
    - Added Normal (Gaussian) initializer

- 0.0.4-alpha
    - Added Dropout hidden layer
    - Added K-d Neighbors classifier and regressor
    - Added Extra Tree Regressor
    - Added Adaline regressor
    - Added sorting by column to Dataset
    - Added sort by label to Labeled Dataset
    - Added appending and prepending to Dataset
    - Added Dataset Generators
    - Added Noisy ReLU activation function
    - Fixed bug in dataset stratified fold
    - Added stop word filter to Word Count Vectorizer
    - Added centering and scaling options for standardizers
    - Added min dimensionality estimation on random projectors
    - Added Gaussian Random Projector
    - Removed Ellipsoidal distance kernel
    - Added Thresholded ReLU activation function
    - Changed API of Raw Pixel Encoder

- 0.0.3-alpha
    - Added Extra Tree classifier
    - Random Forest now supports Extra Trees
    - New Decision Tree implementation
    - Added Canberra distance kernel
    - Committee Machine is now a Meta Estimator Ensemble
    - Added Bootstrap Aggregator Meta Estimator Ensemble
    - Added Gaussian Naive Bayes
    - Naive Bayes classifiers are now Online learners
    - Added tolerance to Robust Z-Score detector
    - Added Concentration clustering metric (Calinski Harabasz)

- 0.0.2-alpha
    - Added Anomaly Detection
    - New Neural Net implementation
    - Added static analysis
    - Added Travis CI configuration

- 0.0.1-alpha<|MERGE_RESOLUTION|>--- conflicted
+++ resolved
@@ -1,14 +1,11 @@
-<<<<<<< HEAD
 - 2.3.0
     - Added BM25 Transformer
     - Add `dropFeature()` method to the dataset object API
     - Add neural network architecture visualization via GraphViz
     
-=======
 - 2.2.2
     - Fix Grid Search best model selection
 
->>>>>>> 3f0b2113
 - 2.2.1
     - Fix Extra Tree divide by zero when split finding
 
