--- conflicted
+++ resolved
@@ -1,4 +1,3 @@
-<<<<<<< HEAD
 - 0.2.0
     - Add Recursive Feature Eliminator feature selector
     - Can now disable holdout validation in MLP learners
@@ -7,12 +6,10 @@
     - Specifications now extend base class
     - Rename Dataset validate argument to verify
     
-=======
 - 0.1.3
     - Optimized Cosine distance kernel
     - Optimized (NaN) Safe Euclidean distance kernel
 
->>>>>>> 97f2d041
 - 0.1.2
     - Fixed Grid Search best hyper-parameters method
     - Fixed K Means average loss calculation
