--- conflicted
+++ resolved
@@ -28,11 +28,7 @@
 
     public function setUp() : void
     {
-<<<<<<< HEAD
         $k = (int) round(strlen(self::SAMPLE_TEXT) / 8);
-=======
-        $k = (int) (strlen(self::SAMPLE_TEXT) / 8);
->>>>>>> 3c5f058e
 
         $samples = [];
 
