--- conflicted
+++ resolved
@@ -3,13 +3,10 @@
 # SMAPE
 *Symmetric Mean Absolute Percentage Error* (SMAPE) is a scale-independent regression metric that expresses the relative error of a set of predictions and their labels as a percentage. It is an improvement over the non-symmetric MAPE in that it is both upper and lower bounded.
 
-<<<<<<< HEAD
 $$
 {\displaystyle {\text{SMAPE}}={\frac {100\%}{n}}\sum _{t=1}^{n}{\frac {\left|F_{t}-A_{t}\right|}{(|A_{t}|+|F_{t}|)/2}}}
 $$
 
-=======
->>>>>>> 27368d79
 !!! note
     In order to maintain the convention of *maximizing* validation scores, this metric outputs the negative of the original score.
 
