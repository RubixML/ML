# Preprocessing
Sometimes, one or more preprocessing steps may need to be taken before handing your dataset off to a Learner. In some cases your data may not be in the correct format and in others you may want to process the data to improve the quality.

## Transformers
[Transformers](transformers/api.md) are objects that perform various preprocessing steps to the samples in a dataset. They take a dataset object as input and transform it in place. [Stateful](transformers/api.md#stateful) transformers are a type of transformer that must be *fitted* to a dataset. Fitting a dataset to a transformer is much like training a learner but in the context of preprocessing rather than inference. After fitting a stateful transformer, it will expect the features to be present in the same order when transforming subsequent datasets. A few transformers are *supervised* meaning they must be fitted with a [Labeled](datasets/labeled.md) dataset. [Elastic](transformers/api.md#elastic) transformers can have their fittings updated with new data after an initial fitting.

### Transform a Dataset
An example of a transformation is one that converts the categorical features of a dataset to continuous ones using a [*one hot*](https://en.wikipedia.org/wiki/One-hot) encoding. To accomplish this with the library, pass a [One Hot Encoder](transformers/one-hot-encoder.md) instance as an argument to the [Dataset](datasets/api.md) object's `apply()` method. Note that the `apply()` method also handles fitting a Stateful transformer automatically.

```php
use Rubix\ML\Transformers\OneHotEncoder;

$dataset->apply(new OneHotEncoder());
```

Transformations can be chained by calling the `apply()` method fluently.

```php
use Rubix\ML\Transformers\HotDeckImputer;
use Rubix\ML\Transformers\OneHotEncoder;
use Rubix\ML\Transformers\MinMaxNormalizer;

$dataset->apply(new HotDeckImputer(5))
    ->apply(new OneHotEncoder())
    ->apply(new MinMaxNormalizer());
```

### Transforming the Labels
Transformers do not alter the labels in a dataset. For that we can pass a callback function to the `transformLabels()` method on a [Labeled](datasets/labeled.md#transform-labels) dataset instance. The callback accepts a single argument that is the value of the label to be transformed. In this example, we'll convert the categorical labels of a dataset to integer ordinals.

```php
$dataset->transformLabels('intval');
```

### Manually Fitting
If you need to fit a [Stateful](transformers/api.md#stateful) transformer to a dataset other than the one it was meant to transform, you can fit the transformer manually by calling the `fit()` method before applying the transformation.

```php
use Rubix\ML\Transformers\WordCountVectorizer;

$transformer = new WordCountVectorizer(5000);

$transformer->fit($dataset1);

$dataset2->apply($transformer);
```

### Update Fitting
To update the fitting of an [Elastic](transformers/api.md#elastic) transformer call the `update()` method with a new dataset.

```php
$transformer->update($dataset);
```

## Types of Preprocessing
Here we dive into the different types of data preprocessing that Transformers are capable of.

### Standardization and Normalization
Oftentimes, the continuous features of a dataset will be on different scales because they were measured by different methods. For example, age (0 - 100) and income (0 - 9,999,999) are on two widely different scales. Standardization is the processes of transforming a dataset such that the features are all on one common scale. Normalization is the special case where the transformed features have a range between 0 and 1. Depending on the transformer, it may operate on the columns or the rows of the dataset.

| Transformer | Operates | Output Range | [Stateful](transformers/api.md#stateful) | [Elastic](transformers/api.md#elastic) |
|---|---|---|---|---|
| [L1 Normalizer](transformers/l1-normalizer.md) | Row-wise | [0, 1] | | |
| [L2 Normalizer](transformers/l2-normalizer.md) | Row-wise | [0, 1] | | |
| [Max Absolute Scaler](transformers/max-absolute-scaler.md) | Column-wise | [-1, 1] | ● | ● |
| [Min Max Normalizer](transformers/min-max-normalizer.md) | Column-wise | [min, max] | ● | ● |
| [Robust Standardizer](transformers/robust-standardizer.md) | Column-wise | [-∞, ∞] | ● | |
| [Z Scale Standardizer](transformers/z-scale-standardizer.md) | Column-wise | [-∞, ∞] | ● | ● |

### Feature Conversion
Feature converters are transformers that convert feature columns of one data type to another by changing their representation.

| Transformer | From | To | [Stateful](transformers/api.md#stateful) | [Elastic](transformers/api.md#elastic) |
|---|---|---|---|---|
| [Interval Discretizer](transformers/interval-discretizer.md) | Continuous | Categorical | ● | |
| [One Hot Encoder](transformers/one-hot-encoder.md) | Categorical | Continuous | ● | |
| [Numeric String Converter](transformers/numeric-string-converter.md) | Categorical | Continuous | | |
| [Boolean Converter](transformers/boolean-converter.md) | Other | Categorical or Continuous | | |

### Dimensionality Reduction
Dimensionality reduction is a preprocessing technique for projecting a dataset onto a lower dimensional vector space. It allows a learner to train and infer quicker by producing a training set with fewer but more informative features. Dimensionality reducers can also be used to visualize datasets by outputting low (1 - 3) dimensionality embeddings for use in plotting software.

| Transformer | Supervised | [Stateful](transformers/api.md#stateful) | [Elastic](transformers/api.md#elastic) |
|---|---|---|---|
| [Gaussian Random Projector](transformers/gaussian-random-projector.md) | | ● | |
| [Linear Discriminant Analysis](transformers/linear-discriminant-analysis.md) | ● | ● | |
| [Principal Component Analysis](transformers/principal-component-analysis.md) | | ● | |
| [Sparse Random Projector](transformers/sparse-random-projector.md) | | ● | |
| [Truncated SVD](transformers/truncated-svd.md) | | ● | |
| [t-SNE](transformers/t-sne.md) | | | |

### Feature Selection
Similarly to dimensionality reduction, feature selection aims to reduce the number of features in a dataset, however, feature selection seeks to keep the best features as-is and drop the less informative ones entirely. Adding feature selection can help speed up training and inference by creating a more parsimonious model. It can also improve the performance of the model by removing *noise* features and features that are uncorrelated with the outcome.

| Transformer | Supervised | [Stateful](transformers/api.md#stateful) | [Elastic](transformers/api.md#elastic) |
|---|---|---|---|
| [Recursive Feature Eliminator](transformers/recursive-feature-eliminator.md) | ● | ● | |

### Feature Expansion
Contrasting feature selection is a preprocessing step that aims to derive additional features from the dataset called feature expansion. Derived features are often used to add flexibility to a model by appending more degrees of freedom to the dataset.

| Transformer | Supervised | [Stateful](transformers/api.md#stateful) | [Elastic](transformers/api.md#elastic) |
|---|---|---|---|
| [Polynomial Expander](transformers/polynomial-expander.md) | | | |

### Imputation
Imputation is a technique for handling missing values in your dataset by replacing them with a pretty good guess.

| Transformer | Data Compatibility | [Stateful](transformers/api.md#stateful) | [Elastic](transformers/api.md#elastic) |
|---|---|---|---|
| [KNN Imputer](transformers/knn-imputer.md) | Depends on distance kernel | ● | |
| [Missing Data Imputer](transformers/missing-data-imputer.md) | Categorical, Continuous | ● | |
| [Hot Deck Imputer](transformers/hot-deck-imputer.md) | Depends on distance kernel | ● | |

<<<<<<< HEAD
## Natural Language
The library provides a number of transformers for natural language processing (NLP) and information retrieval (IR) tasks such as those for text cleaning, normalization, and feature extraction from raw text blobs.
=======
### Natural Language
The library provides a number of transformers for natural language processing (NLP) and information retrieval (IR) tasks such as those for text cleaning, feature extraction, and term weighting of features from raw text blobs.
>>>>>>> 33574a85

| Transformer | [Stateful](transformers/api.md#stateful) | [Elastic](transformers/api.md#elastic) |
|---|---|---|
| [HTML Stripper](transformers/html-stripper.md) | | |
| [Regex Filter](transformers/regex-filter.md) | | |
| [Text Normalizer](transformers/text-normalizer.md) | | |
| [Multibyte Text Normalizer](transformers/multibyte-text-normalizer.md) | | |
| [Stop Word Filter](transformers/stop-word-filter.md) | | |
| [TF-IDF Transformer](transformers/tf-idf-transformer.md) | ● | ● |
| [Token Hashing Vectorizer](transformers/token-hashing-vectorizer.md) | | |
| [Whitespace Trimmer](transformers/whitespace-trimmer.md) | | |
| [Word Count Vectorizer](transformers/word-count-vectorizer.md) | ● | |

<<<<<<< HEAD
## Images
=======
### Images
>>>>>>> 33574a85
These transformers operate on the high-level image data type.

| Transformer | [Stateful](transformers/api.md#stateful) | [Elastic](transformers/api.md#elastic) |
|---|---|---|
| [Image Resizer](transformers/image-resizer.md) | | |
| [Image Vectorizer](transformers/image-vectorizer.md) | ● | |

## Custom Transformations
In additional to providing specialized Transformers for common preprocessing tasks, the library includes a [Lambda Function](transformers/lambda-function.md) transformer that allows you to apply custom dataset transformations using a callback. The callback function accepts a sample passed by reference so that the transformation occurs in-place. In the following example, we'll use the Lambda Function transformer to perform a categorical feature cross derived from two feature columns of the dataset. A feature cross is a higher-order feature that represents the presence of two or more categories simultaneously. We'll choose to represent the crossed features as a CRC32 hash to save memory and storage but you could simply concatenate both variables to represent the new feature as well.

```php
use Rubix\ML\Transformers\LambdaFunction;

$crossFeatures = function (&$sample) {
    $sample[] = hash('crc32b', "$sample[6] $sample[7]");
};

$dataset->apply(new LambdaFunction($crossFeatures));
```

## Transformer Pipelines
The [Pipeline](pipeline.md) meta-estimator helps you automate a series of transformations applied to the input dataset to an estimator. With a Pipeline, any dataset object passed to will automatically be fitted and/or transformed before it arrives in the estimator's context. In addition, transformer fittings can be saved alongside the model data when the Pipeline is persisted.

```php
use Rubix\ML\Pipeline;
use Rubix\ML\Transformers\HotDeckImputer;
use Rubix\ML\Transformers\OneHotEncoder;
use Rubix\ML\Transformers\ZScaleStandardizer;
use Rubix\ML\Clusterers\KMeans;

$estimator = new Pipeline([
    new HotDeckImputer(5),
    new OneHotEncoder(),
    new ZScaleStandardizer(),
], new KMeans(10));
```

Calling `train()` or `partial()` will result in the transformers being fitted or updated before being passed to the Softmax Classifier.

```php
$estimator->train($dataset); // Transformers fitted and applied

$estimator->partial($dataset); // Transformers updated and applied
```

Any time a dataset is passed to the Pipeline it will automatically be transformed before being handed to the underlying estimator.

```php
$predictions = $estimator->predict($dataset); // Dataset transformed automatically
```

## Advanced Preprocessing
In some cases, certain features of a dataset may require a different set of preprocessing steps than the others. In such a case, we are able to extract only certain features, preprocess them, and then join them to another set of features. In the example below, we'll extract just the text reviews and their sentiment labels into a dataset object and put the sample's category, number of clicks, and ratings into another one using two [Column Pickers](extractors/column-picker.md). Then, we can apply a separate set of transformations to each set of features and use the `join()` method to combine them into a single dataset. We can even apply another set of transformations to the dataset after that.

```php
use Rubix\ML\Dataset\Labeled;
use Rubix\ML\Extractors\ColumnPicker;
use Rubix\ML\Extractors\NDJSON;
use Rubix\ML\Dataset\Unlabeled;
use Rubix\ML\Transformers\TextNormalizer;
use Rubix\ML\Transformers\WordCountVectorizer;
use Rubix\ML\Transformers\TfIdfTransformer;
use Rubix\ML\Transformers\OneHotEncoder;
use Rubix\ML\Transformers\ZScaleStandardizer;

$extractor1 = new ColumnPicker(new NDJSON('example.ndjson'), [
    'review', 'sentiment',
]);

$extractor2 = new ColumnPicker(new NDJSON('example.ndjson'), [
    'category', 'clicks', 'rating',
]);

$dataset1 = Labeled::fromIterator($extractor1)
    ->apply(new TextNormalizer())
    ->apply(new WordCountVectorizer(5000))
    ->apply(new TfIdfTransformer());

$dataset2 = Unlabeled::fromIterator($extractor2)
    ->apply(new OneHotEncoder());

$dataset = $dataset1->join($dataset2)
    ->apply(new ZScaleStandardizer());
```

## Filtering Records
In some cases, you may want to remove entire rows from the dataset. For example, you may want to remove records that contain features with abnormally low/high values as these samples can be interpreted as noise. The `filter()` method on the dataset object uses a callback function to determine if a row should be included in the return dataset. In this example, we'll filter all the samples whose value for feature at offset 3 is greater than some amount.

```php
$tallPeople = function ($record) {
	return $record[3] > 178.5;
};

$dataset = $dataset->filter($tallPeople);
```

Let's say we wanted to train a classifier with our [Labeled](datasets/labeled.md) dataset but only on a subset of the possible class outcomes. We could filter the samples that correspond to undesirable outcomes by targetting the label with our callback.

```php
use function in_array;

$dogsAndCats = function ($record) {
    return in_array(end($record), ['dog', 'cat']);
}

$training = $dataset->filter($dogsAndCats);
```

!!! note
    For [Labeled](datasets/labeled.md) datasets the label column is always the last column of the record.

In the next example, we'll filter all the records that have missing feature values. We can detect missing continuous variables by calling the custom library function `iterator_contains_nan()` on each record. Additionally, we can filter records with missing categorical values by looking for a special placeholder category, in this case we'll use the value `'?'`, to denote missing categorical variables.

```php
use function Rubix\ML\iterator_contains_nan;
use function in_array;

$noMissingValues = function ($record) {
    return !iterator_contains_nan($record) and !in_array('?', $record);
};

$complete = $dataset->filter($noMissingValues);
```

!!! note
    The standard PHP library function `in_array()` does not handle `NAN` comparisons.

## De-duplication
When it is undesirable for a dataset to contain duplicate records, you can remove all duplicates by calling the `deduplicate()` method on the dataset object.

```php
$dataset->deduplicate();
```

!!! note
    The O(N^2) time complexity of de-duplication may be prohibitive for large datasets.
<|MERGE_RESOLUTION|>--- conflicted
+++ resolved
@@ -112,13 +112,8 @@
 | [Missing Data Imputer](transformers/missing-data-imputer.md) | Categorical, Continuous | ● | |
 | [Hot Deck Imputer](transformers/hot-deck-imputer.md) | Depends on distance kernel | ● | |
 
-<<<<<<< HEAD
-## Natural Language
-The library provides a number of transformers for natural language processing (NLP) and information retrieval (IR) tasks such as those for text cleaning, normalization, and feature extraction from raw text blobs.
-=======
 ### Natural Language
 The library provides a number of transformers for natural language processing (NLP) and information retrieval (IR) tasks such as those for text cleaning, feature extraction, and term weighting of features from raw text blobs.
->>>>>>> 33574a85
 
 | Transformer | [Stateful](transformers/api.md#stateful) | [Elastic](transformers/api.md#elastic) |
 |---|---|---|
@@ -132,11 +127,7 @@
 | [Whitespace Trimmer](transformers/whitespace-trimmer.md) | | |
 | [Word Count Vectorizer](transformers/word-count-vectorizer.md) | ● | |
 
-<<<<<<< HEAD
-## Images
-=======
 ### Images
->>>>>>> 33574a85
 These transformers operate on the high-level image data type.
 
 | Transformer | [Stateful](transformers/api.md#stateful) | [Elastic](transformers/api.md#elastic) |
