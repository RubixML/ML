{
    "name": "rubix/ml",
    "type": "library",
    "description": "A high-level machine learning and deep learning library for the PHP language.",
    "homepage": "https://rubixml.com",
    "license": "MIT",
    "readme": "README.md",
    "keywords": [
        "adaboost", "ai", "algorithm", "analytics", "anomaly detection", "artificial intelligence",
        "cart", "classification", "classifier", "clustering", "cross validation", "dataset",
        "data science", "data mining", "dbscan", "deep learning", "dimensionality reduction",
        "ensemble", "estimator", "etl", "feature extraction", "feature selection", "feature importance",
        "gaussian mixture", "gbm", "gmm", "gradient boost", "grid search", "image recognition",
        "imputation", "inference", "isolation forest", "k-means", "kmeans", "k-nearest neighbors",
        "knn", "linear regression", "loda", "local outlier factor", "lof", "logistic regression",
        "machine learning", "manifold learning", "mean shift", "ml", "mlp", "multilayer perceptron",
        "naive bayes", "neural network", "natural language processing", "nearest neighbors", "nlp",
        "outlier detection", "php", "php ai", "php machine learning", "php ml", "predictive modeling",
        "prediction", "random forest", "ranking", "regression", "regressor", "recommendation", "ridge",
        "rubix", "rubixml", "rubix ml", "softmax", "supervised learning", "support vector machine",
        "svm", "text mining", "tf-idf", "tf idf", "t-sne", "tsne", "unsupervised learning"
    ],
    "authors": [
        { 
            "name": "Andrew DalPino",
            "homepage": "https://github.com/andrewdalpino"
        },
        {
            "name": "Contributors",
            "homepage": "https://github.com/RubixML/ML/graphs/contributors"
        }
    ],
    "require": {
        "php": ">=8.1",
        "ext-json": "*",
        "amphp/parallel": "^1.3",
        "andrewdalpino/okbloomer": "^1.0",
        "psr/log": "^1.1|^2.0|^3.0",
        "rubix/tensor": "^3.0",
        "symfony/polyfill-mbstring": "^1.0",
        "symfony/polyfill-php81": "^1.26",
        "symfony/polyfill-php82": "^1.27",
        "symfony/polyfill-php83": "^1.27",
        "wamania/php-stemmer": "^3.0"
    },
    "require-dev": {
<<<<<<< HEAD
        "phpunit/phpunit": "^9.0"
=======
        "friendsofphp/php-cs-fixer": "^3.0",
        "phpbench/phpbench": "^1.0",
        "phpstan/extension-installer": "^1.0",
        "phpstan/phpstan": "^1.0",
        "phpstan/phpstan-phpunit": "^1.0",
        "phpunit/phpunit": "^9.0",
        "swoole/ide-helper": "^5.1"
>>>>>>> dd56e81a
    },
    "suggest": {
        "ext-tensor": "For fast Matrix/Vector computing",
        "ext-gd": "For image support",
        "ext-mbstring": "For fast multibyte string manipulation",
        "ext-svm": "For Support Vector Machine engine (libsvm)"
    },
    "autoload": {
        "psr-4": {
            "Rubix\\ML\\": "src/"
        },
        "files": [
            "src/constants.php",
            "src/functions.php"
        ]
    },
    "autoload-dev": {
        "psr-4": {
            "Rubix\\ML\\Tests\\": "tests/",
            "Rubix\\ML\\Benchmarks\\": "benchmarks/"
        }
    },
    "scripts": {
        "phpbench-install": "@composer install --working-dir ./tools/phpbench",
        "phpbench": [
            "@phpbench-install",
            "@php ./tools/phpbench/vendor/bin/phpbench run --report=aggregate"
        ],
        "php-cs-fixer-install": "@composer install --working-dir ./tools/php-cs-fixer",
        "php-cs-fixer-check": [
            "@php-cs-fixer-install",
            "@putenv PHP_CS_FIXER_IGNORE_ENV=1",
            "@php ./tools/php-cs-fixer/vendor/bin/php-cs-fixer fix --config=.php-cs-fixer.dist.php -v --dry-run --using-cache=no"
        ],
        "php-cs-fixer-fix": [
            "@php-cs-fixer-install",
            "@putenv PHP_CS_FIXER_IGNORE_ENV=1",
            "@php ./tools/php-cs-fixer/vendor/bin/php-cs-fixer fix --config=.php-cs-fixer.dist.php"
        ],
        "phpstan-install": "@composer install --working-dir ./tools/phpstan",
        "phpstan": [
            "@phpstan-install",
            "@php ./tools/phpstan/vendor/bin/phpstan analyse -c phpstan.neon"
        ],

        "analyze": "@phpstan",
        "build": [
            "@composer install",
            "@analyze",
            "@test",
            "@check"
        ],
        "benchmark": "@phpbench",
        "check": "@php-cs-fixer-check",
        "fix": "@php-cs-fixer-fix",
        "test": "phpunit"
    },
    "config": {
        "preferred-install": "dist",
        "sort-packages": true
    },
    "funding": [
        {
            "type": "github",
            "url": "https://github.com/sponsors/andrewdalpino"
        }
    ],
    "support": {
        "docs": "https://docs.rubixml.com",
        "issues": "https://github.com/RubixML/ML/issues",
        "source": "https://github.com/RubixML/ML",
        "chat": "https://t.me/RubixML"
    },
    "minimum-stability": "dev",
    "prefer-stable": true
}<|MERGE_RESOLUTION|>--- conflicted
+++ resolved
@@ -44,17 +44,8 @@
         "wamania/php-stemmer": "^3.0"
     },
     "require-dev": {
-<<<<<<< HEAD
-        "phpunit/phpunit": "^9.0"
-=======
-        "friendsofphp/php-cs-fixer": "^3.0",
-        "phpbench/phpbench": "^1.0",
-        "phpstan/extension-installer": "^1.0",
-        "phpstan/phpstan": "^1.0",
-        "phpstan/phpstan-phpunit": "^1.0",
         "phpunit/phpunit": "^9.0",
         "swoole/ide-helper": "^5.1"
->>>>>>> dd56e81a
     },
     "suggest": {
         "ext-tensor": "For fast Matrix/Vector computing",
@@ -114,7 +105,11 @@
     },
     "config": {
         "preferred-install": "dist",
-        "sort-packages": true
+        "sort-packages": true,
+        "process-timeout": 3000,
+        "allow-plugins": {
+            "phpstan/extension-installer": true
+        }
     },
     "funding": [
         {
