--- conflicted
+++ resolved
@@ -39,14 +39,10 @@
         "psr/log": "^1.1|^2.0|^3.0",
         "rubix/tensor": "^3.0",
         "symfony/polyfill-mbstring": "^1.0",
-<<<<<<< HEAD
-        "wamania/php-stemmer": "^3.0"
-=======
         "symfony/polyfill-php80": "^1.17",
         "symfony/polyfill-php82": "^1.27",
         "symfony/polyfill-php83": "^1.27",
         "wamania/php-stemmer": "^4.0"
->>>>>>> e0960dcb
     },
     "require-dev": {
         "friendsofphp/php-cs-fixer": "^3.73",
